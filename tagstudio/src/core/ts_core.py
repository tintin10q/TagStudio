--- conflicted
+++ resolved
@@ -9,146 +9,6 @@
 
 from src.core.library import Entry, Library
 
-<<<<<<< HEAD
-=======
-VERSION: str = "9.2.1"  # Major.Minor.Patch
-VERSION_BRANCH: str = "Pre-Release"  # 'Alpha', 'Beta', or '' for Full Release
-
-# The folder & file names where TagStudio keeps its data relative to a library.
-TS_FOLDER_NAME: str = ".TagStudio"
-BACKUP_FOLDER_NAME: str = "backups"
-COLLAGE_FOLDER_NAME: str = "collages"
-LIBRARY_FILENAME: str = "ts_library.json"
-
-# TODO: Turn this whitelist into a user-configurable blacklist.
-IMAGE_TYPES: list[str] = [
-    "png",
-    "jpg",
-    "jpeg",
-    "jpg_large",
-    "jpeg_large",
-    "jfif",
-    "gif",
-    "tif",
-    "tiff",
-    "heic",
-    "heif",
-    "webp",
-    "bmp",
-    "svg",
-    "avif",
-    "apng",
-    "jp2",
-    "j2k",
-    "jpg2",
-]
-VIDEO_TYPES: list[str] = [
-    "mp4",
-    "webm",
-    "mov",
-    "hevc",
-    "mkv",
-    "avi",
-    "wmv",
-    "flv",
-    "gifv",
-    "m4p",
-    "m4v",
-    "3gp",
-]
-AUDIO_TYPES: list[str] = [
-    "mp3",
-    "mp4",
-    "mpeg4",
-    "m4a",
-    "aac",
-    "wav",
-    "flac",
-    "alac",
-    "wma",
-    "ogg",
-    "aiff",
-]
-DOC_TYPES: list[str] = ["txt", "rtf", "md", "doc", "docx", "pdf", "tex", "odt", "pages"]
-PLAINTEXT_TYPES: list[str] = [
-    "txt",
-    "md",
-    "css",
-    "html",
-    "xml",
-    "json",
-    "js",
-    "ts",
-    "ini",
-    "htm",
-    "csv",
-    "php",
-    "sh",
-    "bat",
-]
-SPREADSHEET_TYPES: list[str] = ["csv", "xls", "xlsx", "numbers", "ods"]
-PRESENTATION_TYPES: list[str] = ["ppt", "pptx", "key", "odp"]
-ARCHIVE_TYPES: list[str] = ["zip", "rar", "tar", "tar.gz", "tgz", "7z"]
-PROGRAM_TYPES: list[str] = ["exe", "app"]
-SHORTCUT_TYPES: list[str] = ["lnk", "desktop", "url"]
-
-ALL_FILE_TYPES: list[str] = (
-    IMAGE_TYPES
-    + VIDEO_TYPES
-    + AUDIO_TYPES
-    + DOC_TYPES
-    + SPREADSHEET_TYPES
-    + PRESENTATION_TYPES
-    + ARCHIVE_TYPES
-    + PROGRAM_TYPES
-    + SHORTCUT_TYPES
-)
-
-BOX_FIELDS = ["tag_box", "text_box"]
-TEXT_FIELDS = ["text_line", "text_box"]
-DATE_FIELDS = ["datetime"]
-
-TAG_COLORS = [
-    "",
-    "black",
-    "dark gray",
-    "gray",
-    "light gray",
-    "white",
-    "light pink",
-    "pink",
-    "red",
-    "red orange",
-    "orange",
-    "yellow orange",
-    "yellow",
-    "lime",
-    "light green",
-    "mint",
-    "green",
-    "teal",
-    "cyan",
-    "light blue",
-    "blue",
-    "blue violet",
-    "violet",
-    "purple",
-    "lavender",
-    "berry",
-    "magenta",
-    "salmon",
-    "auburn",
-    "dark brown",
-    "brown",
-    "light brown",
-    "blonde",
-    "peach",
-    "warm gray",
-    "cool gray",
-    "olive",
-]
-
->>>>>>> 1461f2ee
 
 class TagStudioCore:
     """
