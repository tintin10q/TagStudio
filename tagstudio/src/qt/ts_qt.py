# Copyright (C) 2024 Travis Abendshien (CyanVoxel).
# Licensed under the GPL-3.0 License.
# Created for TagStudio: https://github.com/CyanVoxel/TagStudio

# SIGTERM handling based on the implementation by Virgil Dupras for dupeGuru:
# https://github.com/arsenetar/dupeguru/blob/master/run.py#L71

"""A Qt driver for TagStudio."""

import ctypes
import logging
import math
import os
import sys
import time
import traceback
from types import FunctionType
from datetime import datetime as dt
from pathlib import Path
from queue import Empty, Queue
from time import sleep
from typing import Optional

import cv2
from PIL import Image, ImageChops, UnidentifiedImageError, ImageQt, ImageDraw, ImageFont, ImageEnhance
from PySide6 import QtCore
from PySide6.QtCore import QObject, QThread, Signal, QRunnable, Qt, QThreadPool, QSize, QEvent, QTimer
from PySide6.QtGui import (QGuiApplication, QPixmap, QEnterEvent, QMouseEvent, QResizeEvent, QPainter, QColor, QPen,
						   QAction, QStandardItemModel, QStandardItem, QPainterPath, QFontDatabase, QIcon)
from PySide6.QtUiTools import QUiLoader
from PySide6.QtWidgets import (QApplication, QWidget, QVBoxLayout, QHBoxLayout, QLabel, QPushButton, QPlainTextEdit,
							   QLineEdit, QScrollArea, QFrame, QTextEdit, QComboBox, QProgressDialog, QFileDialog,
							   QListView, QSplitter, QSizePolicy, QMessageBox, QBoxLayout, QCheckBox, QSplashScreen,
							   QMenu)
from humanfriendly import format_timespan, format_size

from src.core.library import Collation, Entry, ItemType, Library, Tag
from src.core.palette import ColorType, get_tag_color
from src.core.ts_core import (TagStudioCore, TAG_COLORS, DATE_FIELDS, TEXT_FIELDS, BOX_FIELDS, ALL_FILE_TYPES,
										SHORTCUT_TYPES, PROGRAM_TYPES, ARCHIVE_TYPES, PRESENTATION_TYPES,
										SPREADSHEET_TYPES, TEXT_TYPES, AUDIO_TYPES, VIDEO_TYPES, IMAGE_TYPES,
										LIBRARY_FILENAME, COLLAGE_FOLDER_NAME, BACKUP_FOLDER_NAME, TS_FOLDER_NAME,
										VERSION_BRANCH, VERSION)
from src.core.utils.web import strip_web_protocol
from src.qt.flowlayout import FlowLayout, FlowWidget
from src.qt.main_window import Ui_MainWindow
import src.qt.resources_rc
<<<<<<< HEAD
=======
# from typing_extensions import deprecated
from humanfriendly import format_timespan
# from src.qt.qtacrylic.qtacrylic import WindowEffect
import shutil
import subprocess
>>>>>>> b9b23611

# SIGQUIT is not defined on Windows
if sys.platform == "win32":
	from signal import signal, SIGINT, SIGTERM
	SIGQUIT = SIGTERM
else:
	from signal import signal, SIGINT, SIGTERM, SIGQUIT

ERROR = f'[ERROR]'
WARNING = f'[WARNING]'
INFO = f'[INFO]'

logging.basicConfig(format="%(message)s", level=logging.INFO)


def open_file(path: str):
	try:
		if sys.platform == "win32":
			subprocess.Popen(["start", path], shell=True, close_fds=True, creationflags=subprocess.DETACHED_PROCESS)
		else:
			if sys.platform == "darwin":
				command_name = "open"
			else:
				command_name = "xdg-open"
			command = shutil.which(command_name)
			if command is not None:
				subprocess.Popen([command, path], close_fds=True)
			else:
				logging.info(f"Could not find {command_name} on system PATH")
	except:
		traceback.print_exc()


class NavigationState():
	"""Represents a state of the Library grid view."""

	def __init__(self, contents, scrollbar_pos: int, page_index:int, page_count:int, search_text: str = None, thumb_size=None, spacing=None) -> None:
		self.contents = contents
		self.scrollbar_pos = scrollbar_pos
		self.page_index = page_index
		self.page_count = page_count
		self.search_text = search_text
		self.thumb_size = thumb_size
		self.spacing = spacing


class Consumer(QThread):
	def __init__(self, queue) -> None:
		self.queue = queue
		QThread.__init__(self)

	def run(self):
		while True:
			try:
				job = self.queue.get()
				# print('Running job...')
				# logging.info(*job[1])
				job[0](*job[1])
			except (Empty, RuntimeError):
				pass

	
	def set_page_count(self, count:int):
		self.page_count = count
	
	def jump_to_page(self, index:int):
		pass

	def nav_back(self):
		pass

	def nav_forward(self):
		pass


class FieldContainer(QWidget):
	clipboard_icon_128: Image.Image = Image.open(os.path.normpath(
		f'{Path(__file__).parent.parent.parent}/resources/qt/images/clipboard_icon_128.png')).resize((math.floor(24*1.25),math.floor(24*1.25)))
	clipboard_icon_128.load()

	edit_icon_128: Image.Image = Image.open(os.path.normpath(
		f'{Path(__file__).parent.parent.parent}/resources/qt/images/edit_icon_128.png')).resize((math.floor(24*1.25),math.floor(24*1.25)))
	edit_icon_128.load()

	trash_icon_128: Image.Image = Image.open(os.path.normpath(
		f'{Path(__file__).parent.parent.parent}/resources/qt/images/trash_icon_128.png')).resize((math.floor(24*1.25),math.floor(24*1.25)))
	trash_icon_128.load()
	
	def __init__(self, title:str='Field', inline:bool=True) -> None:
		super().__init__()
		# self.mode:str = mode
		self.setObjectName('fieldContainer')
		# self.item = item
		self.title:str = title
		self.inline:bool = inline
		# self.editable:bool = editable
		self.copy_callback:FunctionType = None
		self.edit_callback:FunctionType = None
		self.remove_callback:FunctionType = None
		button_size = 24
		# self.setStyleSheet('border-style:solid;border-color:#1e1a33;border-radius:8px;border-width:2px;')


		self.root_layout = QVBoxLayout(self)
		self.root_layout.setObjectName('baseLayout')
		self.root_layout.setContentsMargins(0, 0, 0, 0)
		# self.setStyleSheet('background-color:red;')

		self.inner_layout = QVBoxLayout()
		self.inner_layout.setObjectName('innerLayout')
		self.inner_layout.setContentsMargins(0,0,0,0)
		self.inner_layout.setSpacing(0)
		self.inner_container = QWidget()
		self.inner_container.setObjectName('innerContainer')
		self.inner_container.setLayout(self.inner_layout)
		self.root_layout.addWidget(self.inner_container)

		self.title_container = QWidget()
		# self.title_container.setStyleSheet('background:black;')
		self.title_layout = QHBoxLayout(self.title_container)
		self.title_layout.setAlignment(Qt.AlignmentFlag.AlignHCenter)
		self.title_layout.setObjectName('fieldLayout')
		self.title_layout.setContentsMargins(0,0,0,0)
		self.title_layout.setSpacing(0)
		self.inner_layout.addWidget(self.title_container)

		self.title_widget = QLabel()
		self.title_widget.setMinimumHeight(button_size)
		self.title_widget.setObjectName('fieldTitle')
		self.title_widget.setWordWrap(True)
		self.title_widget.setStyleSheet('font-weight: bold; font-size: 14px;')
		# self.title_widget.setStyleSheet('background-color:orange;')
		self.title_widget.setText(title)
		# self.inner_layout.addWidget(self.title_widget)
		self.title_layout.addWidget(self.title_widget)

		self.title_layout.addStretch(2)


		self.copy_button = QPushButton()
		self.copy_button.setMinimumSize(button_size,button_size)
		self.copy_button.setMaximumSize(button_size,button_size)
		self.copy_button.setFlat(True)
		self.copy_button.setIcon(QPixmap.fromImage(ImageQt.ImageQt(self.clipboard_icon_128)))
		self.copy_button.setCursor(Qt.CursorShape.PointingHandCursor)
		self.title_layout.addWidget(self.copy_button)
		self.copy_button.setHidden(True)

		self.edit_button = QPushButton()
		self.edit_button.setMinimumSize(button_size,button_size)
		self.edit_button.setMaximumSize(button_size,button_size)
		self.edit_button.setFlat(True)
		self.edit_button.setIcon(QPixmap.fromImage(ImageQt.ImageQt(self.edit_icon_128)))
		self.edit_button.setCursor(Qt.CursorShape.PointingHandCursor)
		self.title_layout.addWidget(self.edit_button)
		self.edit_button.setHidden(True)

		self.remove_button = QPushButton()
		self.remove_button.setMinimumSize(button_size,button_size)
		self.remove_button.setMaximumSize(button_size,button_size)
		self.remove_button.setFlat(True)
		self.remove_button.setIcon(QPixmap.fromImage(ImageQt.ImageQt(self.trash_icon_128)))
		self.remove_button.setCursor(Qt.CursorShape.PointingHandCursor)
		self.title_layout.addWidget(self.remove_button)
		self.remove_button.setHidden(True)

		self.field_container = QWidget()
		self.field_container.setObjectName('fieldContainer')
		self.field_layout = QHBoxLayout()
		self.field_layout.setObjectName('fieldLayout')
		self.field_layout.setContentsMargins(0,0,0,0)
		self.field_container.setLayout(self.field_layout)
		# self.field_container.setStyleSheet('background-color:#666600;')
		self.inner_layout.addWidget(self.field_container)

		# self.set_inner_widget(mode)

	def set_copy_callback(self, callback:Optional[FunctionType]):
		try:
			self.copy_button.clicked.disconnect()
		except RuntimeError:
			pass

		self.copy_callback = callback
		self.copy_button.clicked.connect(callback)

	def set_edit_callback(self, callback:Optional[FunctionType]):
		try:
			self.edit_button.clicked.disconnect()
		except RuntimeError:
			pass

		self.edit_callback = callback
		self.edit_button.clicked.connect(callback)

	def set_remove_callback(self, callback:Optional[FunctionType]):
		try:
			self.remove_button.clicked.disconnect()
		except RuntimeError:
			pass

		self.remove_callback = callback
		self.remove_button.clicked.connect(callback)
		
	def set_inner_widget(self, widget:'FieldWidget'):
		# widget.setStyleSheet('background-color:green;')
		# self.inner_container.dumpObjectTree()
		# logging.info('')
		if self.field_layout.itemAt(0):
			# logging.info(f'Removing {self.field_layout.itemAt(0)}')
			# self.field_layout.removeItem(self.field_layout.itemAt(0))
			self.field_layout.itemAt(0).widget().deleteLater()
		self.field_layout.addWidget(widget)
	
	def get_inner_widget(self) -> Optional['FieldWidget']:
		if self.field_layout.itemAt(0):
			return self.field_layout.itemAt(0).widget()
		return None

	def set_title(self, title:str):
		self.title = title
		self.title_widget.setText(title)
	
	def set_inline(self, inline:bool):
		self.inline = inline
	
	# def set_editable(self, editable:bool):
	# 	self.editable = editable
	
	def enterEvent(self, event: QEnterEvent) -> None:
		# if self.field_layout.itemAt(1):
		# 	self.field_layout.itemAt(1).
		# NOTE: You could pass the hover event to the FieldWidget if needed.
		if self.copy_callback:
			self.copy_button.setHidden(False)
		if self.edit_callback:
			self.edit_button.setHidden(False)
		if self.remove_callback:
			self.remove_button.setHidden(False)
		return super().enterEvent(event)

	def leaveEvent(self, event: QEvent) -> None:
		if self.copy_callback:
			self.copy_button.setHidden(True)
		if self.edit_callback:
			self.edit_button.setHidden(True)
		if self.remove_callback:
			self.remove_button.setHidden(True)
		return super().leaveEvent(event)


class FieldWidget(QWidget):
	def __init__(self, title) -> None:
		super().__init__()
		# self.item = item
		self.title = title


class TagBoxWidget(FieldWidget):
	updated = Signal()

	def __init__(self, item, title, field_index, library:Library, tags:list[int], driver:'QtDriver') -> None:
		super().__init__(title)
		# QObject.__init__(self)
		self.item = item
		self.lib = library
		self.driver = driver # Used for creating tag click callbacks that search entries for that tag. 
		self.field_index = field_index
		self.tags:list[int] = tags
		self.setObjectName('tagBox')
		self.base_layout = FlowLayout()
		self.base_layout.setGridEfficiency(False)
		self.base_layout.setContentsMargins(0, 0, 0, 0)
		self.setLayout(self.base_layout)

		self.add_button = QPushButton()
		self.add_button.setCursor(Qt.CursorShape.PointingHandCursor)
		self.add_button.setMinimumSize(23, 23)
		self.add_button.setMaximumSize(23, 23)
		self.add_button.setText('+')
		self.add_button.setStyleSheet(
									f'QPushButton{{'
									# f'background: #1E1A33;'
									# f'color: #CDA7F7;'
									f'font-weight: bold;'
									# f"border-color: #2B2547;"
									f'border-radius: 6px;'
									f'border-style:solid;'
									f'border-width:{math.ceil(1*self.devicePixelRatio())}px;'
									# f'padding-top: 1.5px;'
									# f'padding-right: 4px;'
									f'padding-bottom: 5px;'
									# f'padding-left: 4px;'
									f'font-size: 20px;'
									f'}}'
									f'QPushButton::hover'
									f'{{'
									# f'background: #2B2547;'
									f'}}')
		tsp = TagSearchPanel(self.lib)
		tsp.tag_chosen.connect(lambda x: self.add_tag_callback(x))
		self.add_modal = PanelModal(tsp, title, 'Add Tags')
		self.add_button.clicked.connect(self.add_modal.show)

		self.set_tags(tags)
		# self.add_button.setHidden(True)

	def set_item(self, item):
		self.item = item

	def set_tags(self, tags:list[int]):
		logging.info(f'[TAG BOX WIDGET] SET TAGS: T:{tags} for E:{self.item.id}')
		is_recycled = False
		if self.base_layout.itemAt(0):
			# logging.info(type(self.base_layout.itemAt(0).widget()))
			while self.base_layout.itemAt(0) and self.base_layout.itemAt(1):
				# logging.info(f"I'm deleting { self.base_layout.itemAt(0).widget()}")
				self.base_layout.takeAt(0).widget().deleteLater()
			is_recycled = True
		for tag in tags:
			# TODO: Remove space from the special search here (tag_id:x) once that system is finalized.
			# tw = TagWidget(self.lib, self.lib.get_tag(tag), True, True, 
			# 							on_remove_callback=lambda checked=False, t=tag: (self.lib.get_entry(self.item.id).remove_tag(self.lib, t, self.field_index), self.updated.emit()), 
			# 							on_click_callback=lambda checked=False, q=f'tag_id: {tag}': (self.driver.main_window.searchField.setText(q), self.driver.filter_items(q)),
			# 							on_edit_callback=lambda checked=False, t=tag: (self.edit_tag(t))
			# 							)
			tw = TagWidget(self.lib, self.lib.get_tag(tag), True, True)
			tw.on_click.connect(lambda checked=False, q=f'tag_id: {tag}': (self.driver.main_window.searchField.setText(q), self.driver.filter_items(q)))
			tw.on_remove.connect(lambda checked=False, t=tag: (self.lib.get_entry(self.item.id).remove_tag(self.lib, t, self.field_index), self.updated.emit()))
			tw.on_edit.connect(lambda checked=False, t=tag: (self.edit_tag(t)))
			self.base_layout.addWidget(tw)
		self.tags = tags

		# Move or add the '+' button.
		if is_recycled:
			self.base_layout.addWidget(self.base_layout.takeAt(0).widget())
		else:
			self.base_layout.addWidget(self.add_button)
	
		# Handles an edge case where there are no more tags and the '+' button
		# doesn't move all the way to the left.
		if self.base_layout.itemAt(0) and not self.base_layout.itemAt(1):
			self.base_layout.update()
	
	def edit_tag(self, tag_id:int):
		btp = BuildTagPanel(self.lib, tag_id)
		# btp.on_edit.connect(lambda x: self.edit_tag_callback(x))
		self.edit_modal = PanelModal(btp, 
							   self.lib.get_tag(tag_id).display_name(self.lib), 
							   'Edit Tag',
							   done_callback=(self.driver.preview_panel.update_widgets),
							   has_save=True)
		# self.edit_modal.widget.update_display_name.connect(lambda t: self.edit_modal.title_widget.setText(t))
		panel: BuildTagPanel = self.edit_modal.widget
		self.edit_modal.saved.connect(lambda: self.lib.update_tag(btp.build_tag()))
		# panel.tag_updated.connect(lambda tag: self.lib.update_tag(tag))
		self.edit_modal.show()


	def add_tag_callback(self, tag_id):
		# self.base_layout.addWidget(TagWidget(self.lib, self.lib.get_tag(tag), True))
		# self.tags.append(tag)
		logging.info(f'[TAG BOX WIDGET] ADD TAG CALLBACK: T:{tag_id} to E:{self.item.id}')
		if type(self.item) == Entry:
			self.item.add_tag(self.lib, tag_id, field_id=-1, field_index=self.field_index)
			logging.info(f'[TAG BOX WIDGET] UPDATED EMITTED: {tag_id}')
			self.updated.emit()
			# logging.info(f'I want to add tag ID {tag_id} to entry {self.item.filename}')
		# self.updated.emit()
			# if tag_id not in self.tags:
			# 	self.tags.append(tag_id)
			# self.set_tags(self.tags)
	
	def edit_tag_callback(self, tag:Tag):
		self.lib.update_tag(tag)
			

	def remove_tag(self):
		# NOTE: You'll need to account for the add button at the end.
		pass
	# def show_add_button(self, value:bool):
	# 	self.add_button.setHidden(not value)


class TextWidget(FieldWidget):
	def __init__(self, title, text:str) -> None:
		super().__init__(title)
		# self.item = item
		self.setObjectName('textBox')
		# self.setStyleSheet('background-color:purple;')
		self.base_layout = QHBoxLayout()
		self.base_layout.setContentsMargins(0, 0, 0, 0)
		self.setLayout(self.base_layout)
		self.text_label = QLabel()
		# self.text_label.textFormat(Qt.TextFormat.RichText)
		self.text_label.setStyleSheet('font-size: 12px')
		self.text_label.setWordWrap(True)
		self.text_label.setTextInteractionFlags(
			Qt.TextInteractionFlag.TextSelectableByMouse)
		self.base_layout.addWidget(self.text_label)
		self.set_text(text)

	def set_text(self, text:str):
		self.text_label.setText(text)


class TagWidget(QWidget):
	edit_icon_128: Image.Image = Image.open(os.path.normpath(
		f'{Path(__file__).parent.parent.parent}/resources/qt/images/edit_icon_128.png')).resize((math.floor(14*1.25),math.floor(14*1.25)))
	edit_icon_128.load()
	on_remove = Signal()
	on_click = Signal()
	on_edit = Signal()

	def __init__(self, library:Library, tag:Tag, has_edit:bool, has_remove:bool, on_remove_callback:FunctionType=None, on_click_callback:FunctionType=None, on_edit_callback:FunctionType=None) -> None:
		super().__init__()
		self.lib = library
		self.tag = tag
		self.has_edit:bool = has_edit
		self.has_remove:bool = has_remove
		# self.bg_label = QLabel()
		# self.setStyleSheet('background-color:blue;')
		
		# if on_click_callback:
		self.setCursor(Qt.CursorShape.PointingHandCursor)
		self.base_layout = QVBoxLayout(self)
		self.base_layout.setObjectName('baseLayout')
		self.base_layout.setContentsMargins(0, 0, 0, 0)

		self.bg_button = QPushButton(self)
		self.bg_button.setFlat(True)
		self.bg_button.setText(tag.display_name(self.lib).replace('&', '&&'))
		if has_edit:
			edit_action = QAction('Edit', self)
			edit_action.triggered.connect(on_edit_callback)
			edit_action.triggered.connect(self.on_edit.emit)
			self.bg_button.addAction(edit_action)
		# if on_click_callback:
		self.bg_button.setContextMenuPolicy(Qt.ContextMenuPolicy.ActionsContextMenu)
		# if has_remove:
		# 	remove_action = QAction('Remove', self)
		# 	# remove_action.triggered.connect(on_remove_callback)
		# 	remove_action.triggered.connect(self.on_remove.emit())
		# 	self.bg_button.addAction(remove_action)
		search_for_tag_action = QAction('Search for Tag', self)
		# search_for_tag_action.triggered.connect(on_click_callback)
		search_for_tag_action.triggered.connect(self.on_click.emit)
		self.bg_button.addAction(search_for_tag_action)
		add_to_search_action = QAction('Add to Search', self)
		self.bg_button.addAction(add_to_search_action)

		self.inner_layout = QHBoxLayout()
		self.inner_layout.setObjectName('innerLayout')
		self.inner_layout.setContentsMargins(2, 2, 2, 2)
		# self.inner_layout.setAlignment(Qt.AlignmentFlag.AlignRight)
		
		# self.inner_container = QWidget()
		# self.inner_container.setLayout(self.inner_layout)
		# self.base_layout.addWidget(self.inner_container)
		self.bg_button.setLayout(self.inner_layout)
		self.bg_button.setMinimumSize(math.ceil(22*1.5), 22)

		# self.bg_button.setStyleSheet(
		# 	f'QPushButton {{'
		# 	f'border: 2px solid #8f8f91;'
		# 	f'border-radius: 6px;'
		# 	f'background-color: qlineargradient(x1: 0, y1: 0, x2: 0, y2: 1,stop: 0 {ColorType.PRIMARY}, stop: 1 {ColorType.BORDER});'
		# 	f'min-width: 80px;}}')

		self.bg_button.setStyleSheet(
									# f'background: {get_tag_color(ColorType.PRIMARY, tag.color)};'
									f'QPushButton{{'
										f'background: {get_tag_color(ColorType.PRIMARY, tag.color)};'
										# f'background-color: qlineargradient(x1:0, y1:0, x2:0, y2:1, stop:0 {get_tag_color(ColorType.PRIMARY, tag.color)}, stop:1.0 {get_tag_color(ColorType.BORDER, tag.color)});'
										# f"border-color:{get_tag_color(ColorType.PRIMARY, tag.color)};"
										f"color: {get_tag_color(ColorType.TEXT, tag.color)};"
										f'font-weight: 600;'
										f"border-color:{get_tag_color(ColorType.BORDER, tag.color)};"
										f'border-radius: 6px;'
										f'border-style:solid;'
										f'border-width: {math.ceil(1*self.devicePixelRatio())}px;'
										# f'border-top:2px solid {get_tag_color(ColorType.LIGHT_ACCENT, tag.color)};'
										# f'border-bottom:2px solid {get_tag_color(ColorType.BORDER, tag.color)};'
										# f'border-left:2px solid {get_tag_color(ColorType.BORDER, tag.color)};'
										# f'border-right:2px solid {get_tag_color(ColorType.BORDER, tag.color)};'
										# f'padding-top: 0.5px;'
										f'padding-right: 4px;'
										f'padding-bottom: 1px;'
										f'padding-left: 4px;'
										f'font-size: 13px'
										f'}}'
										f'QPushButton::hover{{'
										# f'background: {get_tag_color(ColorType.LIGHT_ACCENT, tag.color)};'
										# f'background-color: qlineargradient(x1:0, y1:0, x2:0, y2:1, stop:0 {get_tag_color(ColorType.PRIMARY, tag.color)}, stop:1.0 {get_tag_color(ColorType.BORDER, tag.color)});'
										# f"border-color:{get_tag_color(ColorType.PRIMARY, tag.color)};"
										# f"color: {get_tag_color(ColorType.TEXT, tag.color)};"
										f"border-color:{get_tag_color(ColorType.LIGHT_ACCENT, tag.color)};"
										f'}}')

		# self.renderer = ThumbRenderer()
		# self.renderer.updated.connect(lambda ts, i, s, ext: (self.update_thumb(ts, image=i),
		# 													 self.update_size(
		# 														 ts, size=s),
		# 													 self.set_extension(ext)))
		
		# self.bg_button.setLayout(self.base_layout)
		
		self.base_layout.addWidget(self.bg_button)
		# self.setMinimumSize(self.bg_button.size())

		# logging.info(tag.color)
		if has_remove:
			self.remove_button = QPushButton(self)
			self.remove_button.setFlat(True)
			self.remove_button.setText('–')
			self.remove_button.setHidden(True)
			self.remove_button.setStyleSheet(f'color: {get_tag_color(ColorType.PRIMARY, tag.color)};'
										f"background: {get_tag_color(ColorType.TEXT, tag.color)};"
										# f"color: {'black' if color not in ['black', 'gray', 'dark gray', 'cool gray', 'warm gray', 'blue', 'purple', 'violet'] else 'white'};"
										# f"border-color: {get_tag_color(ColorType.BORDER, tag.color)};"
										f'font-weight: 800;'
										# f"border-color:{'black' if color not in [
										# 'black', 'gray', 'dark gray', 
										# 'cool gray', 'warm gray', 'blue', 
										# 'purple', 'violet'] else 'white'};"
										f'border-radius: 4px;'
										# f'border-style:solid;'
										f'border-width:0;'
										# f'padding-top: 1.5px;'
										# f'padding-right: 4px;'
										f'padding-bottom: 4px;'
										# f'padding-left: 4px;'
										f'font-size: 14px')
			self.remove_button.setMinimumSize(19,19)
			self.remove_button.setMaximumSize(19,19)
			# self.remove_button.clicked.connect(on_remove_callback)
			self.remove_button.clicked.connect(self.on_remove.emit)

		# NOTE: No more edit button! Just make it a right-click option.
		# self.edit_button = QPushButton(self)
		# self.edit_button.setFlat(True)
		# self.edit_button.setText('Edit')
		# self.edit_button.setIcon(QPixmap.fromImage(ImageQt.ImageQt(self.edit_icon_128)))
		# self.edit_button.setIconSize(QSize(14,14))
		# self.edit_button.setHidden(True)
		# self.edit_button.setStyleSheet(f'color: {color};'
		# 						    f"background: {'black' if color not in ['black', 'gray', 'dark gray', 'cool gray', 'warm gray', 'blue', 'purple', 'violet'] else 'white'};"
		# 							# f"color: {'black' if color not in ['black', 'gray', 'dark gray', 'cool gray', 'warm gray', 'blue', 'purple', 'violet'] else 'white'};"
		# 							f"border-color: {'black' if color not in ['black', 'gray', 'dark gray', 'cool gray', 'warm gray', 'blue', 'purple', 'violet'] else 'white'};"
		# 							f'font-weight: 600;'
		# 							# f"border-color:{'black' if color not in [
		# 							# 'black', 'gray', 'dark gray', 
		# 							# 'cool gray', 'warm gray', 'blue', 
		# 							# 'purple', 'violet'] else 'white'};"
		# 							# f'QPushButton{{border-image: url(:/images/edit_icon_128.png);}}'
		# 							# f'QPushButton{{border-image: url(:/images/edit_icon_128.png);}}'
		# 							f'border-radius: 4px;'
		# 							# f'border-style:solid;'
		# 							# f'border-width:1px;'
		# 							f'padding-top: 1.5px;'
		# 							f'padding-right: 4px;'
		# 							f'padding-bottom: 3px;'
		# 							f'padding-left: 4px;'
		# 							f'font-size: 14px')
		# self.edit_button.setMinimumSize(18,18)
		# # self.edit_button.setMaximumSize(18,18)


		# self.inner_layout.addWidget(self.edit_button)
		if has_remove:
			self.inner_layout.addWidget(self.remove_button)
		self.inner_layout.addStretch(1)
		

		# NOTE: Do this if you don't want the tag to stretch, like in a search.
		# self.bg_button.setMaximumWidth(self.bg_button.sizeHint().width())
		
		# self.set_click(on_click_callback)
		self.bg_button.clicked.connect(self.on_click.emit)

		# self.setMinimumSize(50,20)

	# def set_name(self, name:str):
	# 	self.bg_label.setText(str)

	# def on_remove(self):
	# 	if self.item and self.item[0] == ItemType.ENTRY:
	# 		if self.field_index >= 0:
	# 			self.lib.get_entry(self.item[1]).remove_tag(self.tag.id, self.field_index)
	# 		else:
	# 			self.lib.get_entry(self.item[1]).remove_tag(self.tag.id)

	# def set_click(self, callback):
	# 	try:
	# 		self.bg_button.clicked.disconnect()
	# 	except RuntimeError:
	# 		pass
	# 	if callback:
	# 		self.bg_button.clicked.connect(callback)

	# def set_click(self, function):
	# 	try:
	# 		self.bg.clicked.disconnect()
	# 	except RuntimeError:
	# 		pass
	# 	# self.bg.clicked.connect(lambda checked=False, filepath=filepath: open_file(filepath))
	# 	# self.bg.clicked.connect(function)
	
	def enterEvent(self, event: QEnterEvent) -> None:
		if self.has_remove:
			self.remove_button.setHidden(False)
		# self.edit_button.setHidden(False)
		self.update()
		return super().enterEvent(event)

	def leaveEvent(self, event: QEvent) -> None:
		if self.has_remove:
			self.remove_button.setHidden(True)
		# self.edit_button.setHidden(True)
		self.update()
		return super().leaveEvent(event)

class PanelModal(QWidget):
	saved = Signal()
	# TODO: Separate callbacks from the buttons you want, and just generally
	# figure out what you want from this.
	def __init__(self, widget:'PanelWidget', title:str, window_title:str, 
				 done_callback:FunctionType=None, 
				#  cancel_callback:FunctionType=None,
				 save_callback:FunctionType=None,has_save:bool=False):
		# [Done]
		# - OR -
		# [Cancel] [Save]
		super().__init__()
		self.widget = widget
		self.setWindowTitle(window_title)
		self.setWindowModality(Qt.WindowModality.ApplicationModal)
		self.root_layout = QVBoxLayout(self)
		self.root_layout.setContentsMargins(6,0,6,6)

		self.title_widget = QLabel()
		self.title_widget.setObjectName('fieldTitle')
		self.title_widget.setWordWrap(True)
		self.title_widget.setStyleSheet(
										# 'background:blue;'
								 		# 'text-align:center;'
										'font-weight:bold;'
										'font-size:14px;'
										'padding-top: 6px'
										'')
		self.title_widget.setText(title)
		self.title_widget.setAlignment(Qt.AlignmentFlag.AlignCenter)
		

		self.button_container = QWidget()
		self.button_layout = QHBoxLayout(self.button_container)
		self.button_layout.setContentsMargins(6,6,6,6)
		self.button_layout.addStretch(1)

		# self.cancel_button = QPushButton()
		# self.cancel_button.setText('Cancel')

		if not (save_callback or has_save):
			self.done_button = QPushButton()
			self.done_button.setText('Done')
			self.done_button.setAutoDefault(True)
			self.done_button.clicked.connect(self.hide)
			if done_callback:
				self.done_button.clicked.connect(done_callback)
			self.button_layout.addWidget(self.done_button)

		if (save_callback or has_save):
			self.cancel_button = QPushButton()
			self.cancel_button.setText('Cancel')
			self.cancel_button.clicked.connect(self.hide)
			self.cancel_button.clicked.connect(widget.reset)
			# self.cancel_button.clicked.connect(cancel_callback)
			self.button_layout.addWidget(self.cancel_button)
		
		if (save_callback or has_save):
			self.save_button = QPushButton()
			self.save_button.setText('Save')
			self.save_button.setAutoDefault(True)
			self.save_button.clicked.connect(self.hide)
			self.save_button.clicked.connect(self.saved.emit)
			if done_callback:
				self.save_button.clicked.connect(done_callback)
			if save_callback:
				self.save_button.clicked.connect(lambda: save_callback(widget.get_content()))
			self.button_layout.addWidget(self.save_button)
		
		widget.done.connect(lambda: save_callback(widget.get_content()))
		
		self.root_layout.addWidget(self.title_widget)
		self.root_layout.addWidget(widget)
		self.root_layout.setStretch(1,2)
		self.root_layout.addWidget(self.button_container)

class PanelWidget(QWidget):
	"""
	Used for widgets that go in a modal panel, ex. for editing or searching.
	"""
	done = Signal()
	def __init__(self):
		super().__init__()
	def get_content(self)-> str:
		pass
	def reset(self):
		pass

class EditTextBox(PanelWidget):
	def __init__(self, text):
		super().__init__()
		# self.setLayout()
		self.setMinimumSize(480, 480)
		self.root_layout = QVBoxLayout(self)
		self.root_layout.setContentsMargins(6,0,6,0)
		self.text = text
		self.text_edit = QPlainTextEdit()
		self.text_edit.setPlainText(text)
		self.root_layout.addWidget(self.text_edit)
	
	def get_content(self)-> str:
		return self.text_edit.toPlainText()
	
	def reset(self):
		self.text_edit.setPlainText(self.text)

class EditTextLine(PanelWidget):
	def __init__(self, text):
		super().__init__()
		# self.setLayout()
		self.setMinimumWidth(480)
		self.root_layout = QVBoxLayout(self)
		self.root_layout.setContentsMargins(6,0,6,0)
		self.text = text
		self.text_edit = QLineEdit()
		self.text_edit.setText(text)
		self.text_edit.returnPressed.connect(self.done.emit)
		self.root_layout.addWidget(self.text_edit)
	
	def get_content(self)-> str:
		return self.text_edit.text()
	
	def reset(self):
		self.text_edit.setText(self.text)

class TagSearchPanel(PanelWidget):
	tag_chosen = Signal(int)
	def __init__(self, library):
		super().__init__()
		self.lib: Library = library
		# self.callback = callback
		self.first_tag_id = -1
		self.tag_limit = 30
		# self.selected_tag: int = 0
		self.setMinimumSize(300, 400)
		self.root_layout = QVBoxLayout(self)
		self.root_layout.setContentsMargins(6,0,6,0)

		self.search_field = QLineEdit()
		self.search_field.setObjectName('searchField')
		self.search_field.setMinimumSize(QSize(0, 32))
		self.search_field.setPlaceholderText('Search Tags')
		self.search_field.textEdited.connect(lambda x=self.search_field.text(): self.update_tags(x))
		self.search_field.returnPressed.connect(lambda checked=False: self.on_return(self.search_field.text()))

		# self.content_container = QWidget()
		# self.content_layout = QHBoxLayout(self.content_container)

		self.scroll_contents = QWidget()
		self.scroll_layout = QVBoxLayout(self.scroll_contents)
		self.scroll_layout.setContentsMargins(6,0,6,0)
		self.scroll_layout.setAlignment(Qt.AlignmentFlag.AlignTop)

		self.scroll_area = QScrollArea()
		# self.scroll_area.setStyleSheet('background: #000000;')
		self.scroll_area.setVerticalScrollBarPolicy(Qt.ScrollBarPolicy.ScrollBarAlwaysOn)
		# self.scroll_area.setHorizontalScrollBarPolicy(Qt.ScrollBarPolicy.ScrollBarAlwaysOff)
		self.scroll_area.setWidgetResizable(True)
		self.scroll_area.setFrameShadow(QFrame.Shadow.Plain)
		self.scroll_area.setFrameShape(QFrame.Shape.NoFrame)
		# sa.setMaximumWidth(self.preview_size[0])
		self.scroll_area.setWidget(self.scroll_contents)

		# self.add_button = QPushButton()
		# self.root_layout.addWidget(self.add_button)
		# self.add_button.setText('Add Tag')
		# # self.done_button.clicked.connect(lambda checked=False, x=1101: (callback(x), self.hide()))
		# self.add_button.clicked.connect(lambda checked=False, x=1101: callback(x))
		# # self.setLayout(self.root_layout)

		self.root_layout.addWidget(self.search_field)
		self.root_layout.addWidget(self.scroll_area)

	# def reset(self):
	# 	self.search_field.setText('')
	# 	self.update_tags('')
	# 	self.search_field.setFocus()
	
	def on_return(self, text:str):
		if text and self.first_tag_id >= 0:
			# callback(self.first_tag_id)
			self.tag_chosen.emit(self.first_tag_id)
			self.search_field.setText('')
			self.update_tags('')
		else:
			self.search_field.setFocus()
			self.parentWidget().hide()

	def update_tags(self, query:str):
		# for c in self.scroll_layout.children():
		# 	c.widget().deleteLater()
		while self.scroll_layout.itemAt(0):
			# logging.info(f"I'm deleting { self.scroll_layout.itemAt(0).widget()}")
			self.scroll_layout.takeAt(0).widget().deleteLater()
		
		if query:
			first_id_set = False
			for tag_id in self.lib.search_tags(query, include_cluster=True)[:self.tag_limit-1]:
				if not first_id_set:
					self.first_tag_id = tag_id
					first_id_set = True

				c = QWidget()
				l = QHBoxLayout(c)
				l.setContentsMargins(0,0,0,0)
				l.setSpacing(3)
				tw = TagWidget(self.lib, self.lib.get_tag(tag_id), False, False)
				ab = QPushButton()
				ab.setMinimumSize(23, 23)
				ab.setMaximumSize(23, 23)
				ab.setText('+')
				ab.setStyleSheet(
								f'QPushButton{{'
									f'background: {get_tag_color(ColorType.PRIMARY, self.lib.get_tag(tag_id).color)};'
									# f'background-color: qlineargradient(x1:0, y1:0, x2:0, y2:1, stop:0 {get_tag_color(ColorType.PRIMARY, tag.color)}, stop:1.0 {get_tag_color(ColorType.BORDER, tag.color)});'
									# f"border-color:{get_tag_color(ColorType.PRIMARY, tag.color)};"
									f"color: {get_tag_color(ColorType.TEXT, self.lib.get_tag(tag_id).color)};"
									f'font-weight: 600;'
									f"border-color:{get_tag_color(ColorType.BORDER, self.lib.get_tag(tag_id).color)};"
									f'border-radius: 6px;'
									f'border-style:solid;'
									f'border-width: {math.ceil(1*self.devicePixelRatio())}px;'
									# f'padding-top: 1.5px;'
									# f'padding-right: 4px;'
									f'padding-bottom: 5px;'
									# f'padding-left: 4px;'
									f'font-size: 20px;'
									f'}}'
									f'QPushButton::hover'
									f'{{'
									f"border-color:{get_tag_color(ColorType.LIGHT_ACCENT, self.lib.get_tag(tag_id).color)};"
									f"color: {get_tag_color(ColorType.DARK_ACCENT, self.lib.get_tag(tag_id).color)};"
									f'background: {get_tag_color(ColorType.LIGHT_ACCENT, self.lib.get_tag(tag_id).color)};'
									f'}}')

				ab.clicked.connect(lambda checked=False, x=tag_id: self.tag_chosen.emit(x))

				l.addWidget(tw)
				l.addWidget(ab)
				self.scroll_layout.addWidget(c)
		else:
			self.first_tag_id = -1

		self.search_field.setFocus()
	
	# def enterEvent(self, event: QEnterEvent) -> None:
	# 	self.search_field.setFocus()
	# 	return super().enterEvent(event)
	# 	self.focusOutEvent

class BuildTagPanel(PanelWidget):
	on_edit = Signal(Tag)
	def __init__(self, library, tag_id:int=-1):
		super().__init__()
		self.lib: Library = library
		# self.callback = callback
		# self.tag_id = tag_id
		self.tag = None
		self.setMinimumSize(300, 400)
		self.root_layout = QVBoxLayout(self)
		self.root_layout.setContentsMargins(6,0,6,0)
		self.root_layout.setAlignment(Qt.AlignmentFlag.AlignTop)

		# Name -----------------------------------------------------------------
		self.name_widget = QWidget()
		self.name_layout = QVBoxLayout(self.name_widget)
		self.name_layout.setStretch(1, 1)
		self.name_layout.setContentsMargins(0,0,0,0)
		self.name_layout.setSpacing(0)
		self.name_layout.setAlignment(Qt.AlignmentFlag.AlignLeft)
		self.name_title = QLabel()
		self.name_title.setText('Name')
		self.name_layout.addWidget(self.name_title)
		self.name_field = QLineEdit()
		self.name_layout.addWidget(self.name_field)

		# Shorthand ------------------------------------------------------------
		self.shorthand_widget = QWidget()
		self.shorthand_layout = QVBoxLayout(self.shorthand_widget)
		self.shorthand_layout.setStretch(1, 1)
		self.shorthand_layout.setContentsMargins(0,0,0,0)
		self.shorthand_layout.setSpacing(0)
		self.shorthand_layout.setAlignment(Qt.AlignmentFlag.AlignLeft)
		self.shorthand_title = QLabel()
		self.shorthand_title.setText('Shorthand')
		self.shorthand_layout.addWidget(self.shorthand_title)
		self.shorthand_field = QLineEdit()
		self.shorthand_layout.addWidget(self.shorthand_field)

		# Aliases --------------------------------------------------------------
		self.aliases_widget = QWidget()
		self.aliases_layout = QVBoxLayout(self.aliases_widget)
		self.aliases_layout.setStretch(1, 1)
		self.aliases_layout.setContentsMargins(0,0,0,0)
		self.aliases_layout.setSpacing(0)
		self.aliases_layout.setAlignment(Qt.AlignmentFlag.AlignLeft)
		self.aliases_title = QLabel()
		self.aliases_title.setText('Aliases')
		self.aliases_layout.addWidget(self.aliases_title)
		self.aliases_field = QTextEdit()
		self.aliases_field.setAcceptRichText(False)
		self.aliases_field.setMinimumHeight(40)
		self.aliases_layout.addWidget(self.aliases_field)

		# Subtags ------------------------------------------------------------
		self.subtags_widget = QWidget()
		self.subtags_layout = QVBoxLayout(self.subtags_widget)
		self.subtags_layout.setStretch(1, 1)
		self.subtags_layout.setContentsMargins(0,0,0,0)
		self.subtags_layout.setSpacing(0)
		self.subtags_layout.setAlignment(Qt.AlignmentFlag.AlignLeft)
		self.subtags_title = QLabel()
		self.subtags_title.setText('Subtags')
		self.subtags_layout.addWidget(self.subtags_title)

		self.scroll_contents = QWidget()
		self.scroll_layout = QVBoxLayout(self.scroll_contents)
		self.scroll_layout.setContentsMargins(6,0,6,0)
		self.scroll_layout.setAlignment(Qt.AlignmentFlag.AlignTop)

		self.scroll_area = QScrollArea()
		# self.scroll_area.setVerticalScrollBarPolicy(Qt.ScrollBarPolicy.ScrollBarAlwaysOn)
		self.scroll_area.setWidgetResizable(True)
		self.scroll_area.setFrameShadow(QFrame.Shadow.Plain)
		self.scroll_area.setFrameShape(QFrame.Shape.NoFrame)
		self.scroll_area.setWidget(self.scroll_contents)
		# self.scroll_area.setMinimumHeight(60)

		self.subtags_layout.addWidget(self.scroll_area)

		self.subtags_add_button = QPushButton()
		self.subtags_add_button.setText('+')
		tsp = TagSearchPanel(self.lib)
		tsp.tag_chosen.connect(lambda x: self.add_subtag_callback(x))
		self.add_tag_modal = PanelModal(tsp, 'Add Subtags', 'Add Subtags')
		self.subtags_add_button.clicked.connect(self.add_tag_modal.show)
		self.subtags_layout.addWidget(self.subtags_add_button)

		# self.subtags_field = TagBoxWidget()
		# self.subtags_field.setMinimumHeight(60)
		# self.subtags_layout.addWidget(self.subtags_field)

		# Shorthand ------------------------------------------------------------
		self.color_widget = QWidget()
		self.color_layout = QVBoxLayout(self.color_widget)
		self.color_layout.setStretch(1, 1)
		self.color_layout.setContentsMargins(0,0,0,0)
		self.color_layout.setSpacing(0)
		self.color_layout.setAlignment(Qt.AlignmentFlag.AlignLeft)
		self.color_title = QLabel()
		self.color_title.setText('Color')
		self.color_layout.addWidget(self.color_title)
		self.color_field = QComboBox()
		self.color_field.setEditable(False)
		self.color_field.setMaxVisibleItems(10)
		self.color_field.setStyleSheet('combobox-popup:0;')
		for color in TAG_COLORS:
			self.color_field.addItem(color.title())
		# self.color_field.setProperty("appearance", "flat")
		self.color_field.currentTextChanged.connect(lambda c: self.color_field.setStyleSheet(f'''combobox-popup:0;									
																					   font-weight:600;
																					   color:{get_tag_color(ColorType.TEXT, c.lower())};
																					   background-color:{get_tag_color(ColorType.PRIMARY, c.lower())};
																					   '''))
		self.color_layout.addWidget(self.color_field)


		# Add Widgets to Layout ================================================
		self.root_layout.addWidget(self.name_widget)
		self.root_layout.addWidget(self.shorthand_widget)
		self.root_layout.addWidget(self.aliases_widget)
		self.root_layout.addWidget(self.subtags_widget)
		self.root_layout.addWidget(self.color_widget)
		# self.parent().done.connect(self.update_tag)

		if tag_id >= 0:
			self.tag = self.lib.get_tag(tag_id)
		else:
			self.tag = Tag(-1, 'New Tag', '', [], [], '')
		self.set_tag(self.tag)
		
	
	def add_subtag_callback(self, tag_id:int):
		logging.info(f'adding {tag_id}')
		# tag = self.lib.get_tag(self.tag_id)
		# TODO: Create a single way to update tags and refresh library data
		# new = self.build_tag()
		self.tag.add_subtag(tag_id)
		# self.tag = new
		# self.lib.update_tag(new)
		self.set_subtags()
		# self.on_edit.emit(self.build_tag())
	
	def remove_subtag_callback(self, tag_id:int):
		logging.info(f'removing {tag_id}')
		# tag = self.lib.get_tag(self.tag_id)
		# TODO: Create a single way to update tags and refresh library data
		# new = self.build_tag()
		self.tag.remove_subtag(tag_id)
		# self.tag = new
		# self.lib.update_tag(new)
		self.set_subtags()
		# self.on_edit.emit(self.build_tag())
	
	def set_subtags(self):
		while self.scroll_layout.itemAt(0):
			self.scroll_layout.takeAt(0).widget().deleteLater()
		logging.info(f'Setting {self.tag.subtag_ids}')
		c = QWidget()
		l = QVBoxLayout(c)
		l.setContentsMargins(0,0,0,0)
		l.setSpacing(3)
		for tag_id in self.tag.subtag_ids:
			tw = TagWidget(self.lib, self.lib.get_tag(tag_id), False, True)
			tw.on_remove.connect(lambda checked=False, t=tag_id: self.remove_subtag_callback(t))
			l.addWidget(tw)
		self.scroll_layout.addWidget(c)

	def set_tag(self, tag:Tag):
		# tag = self.lib.get_tag(tag_id)
		self.name_field.setText(tag.name)
		self.shorthand_field.setText(tag.shorthand)
		self.aliases_field.setText('\n'.join(tag.aliases))
		self.set_subtags()
		self.color_field.setCurrentIndex(TAG_COLORS.index(tag.color.lower()))
		# self.tag_id = tag.id
		
	def build_tag(self) -> Tag:
		# tag: Tag = self.tag
		# if self.tag_id >= 0:
		# 	tag = self.lib.get_tag(self.tag_id)
		# else:
		# 	tag = Tag(-1, '', '', [], [], '')
		new_tag: Tag = Tag(
				id=self.tag.id,
				name=self.name_field.text(),
				shorthand=self.shorthand_field.text(),
				aliases=self.aliases_field.toPlainText().split('\n'),
				subtags_ids=self.tag.subtag_ids,
				color=self.color_field.currentText().lower())
		logging.info(f'built {new_tag}')
		return new_tag
		
		# NOTE: The callback and signal do the same thing, I'm currently
		# transitioning from using callbacks to the Qt method of using signals.
		# self.tag_updated.emit(new_tag)
		# self.callback(new_tag)
	
	# def on_return(self, callback, text:str):
	# 	if text and self.first_tag_id >= 0:
	# 		callback(self.first_tag_id)
	# 		self.search_field.setText('')
	# 		self.update_tags('')
	# 	else:
	# 		self.search_field.setFocus()
	# 		self.parentWidget().hide()


class FunctionIterator(QObject):
	"""Iterates over a yielding function and emits progress as the 'value' signal.\n\nThread-Safe Guarantee™"""
	value = Signal(object)
	def __init__(self, function: FunctionType):
		super().__init__()
		self.iterable = function

	def run(self):
		for i in self.iterable():
			self.value.emit(i)
	

class ProgressWidget(QWidget):
	"""Prebuilt thread-safe progress bar widget."""
	def __init__(self, window_title:str, label_text:str, cancel_button_text:Optional[str], minimum:int, maximum:int):
		super().__init__()
		self.root = QVBoxLayout(self)
		self.pb = QProgressDialog(
			labelText=label_text, 
			minimum=minimum, 
			cancelButtonText=cancel_button_text, 
			maximum=maximum
			)
		self.root.addWidget(self.pb)
		self.setFixedSize(432, 112)
		self.setWindowFlags(self.pb.windowFlags() & ~Qt.WindowType.WindowCloseButtonHint)
		self.setWindowTitle(window_title)
		self.setWindowModality(Qt.WindowModality.ApplicationModal)
	
	def update_label(self, text:str):
		self.pb.setLabelText(text)

	def update_progress(self, value:int):
		self.pb.setValue(value)

class FixDupeFilesModal(QWidget):
	# done = Signal(int)
	def __init__(self, library:'Library', driver:'QtDriver'):
		super().__init__()
		self.lib = library
		self.driver:QtDriver = driver
		self.count = -1
		self.filename = ''
		self.setWindowTitle(f'Fix Duplicate Files')
		self.setWindowModality(Qt.WindowModality.ApplicationModal)
		self.setMinimumSize(400, 300)
		self.root_layout = QVBoxLayout(self)
		self.root_layout.setContentsMargins(6,6,6,6)

		self.desc_widget = QLabel()
		self.desc_widget.setObjectName('descriptionLabel')
		self.desc_widget.setWordWrap(True)
		self.desc_widget.setStyleSheet(
										# 'background:blue;'
								 		'text-align:left;'
										# 'font-weight:bold;'
										# 'font-size:14px;'
										# 'padding-top: 6px'
										'')
		self.desc_widget.setText('''TagStudio supports importing DupeGuru results to manage duplicate files.''')
		self.desc_widget.setAlignment(Qt.AlignmentFlag.AlignCenter)

		self.dupe_count = QLabel()
		self.dupe_count.setObjectName('dupeCountLabel')
		self.dupe_count.setStyleSheet(
										# 'background:blue;'
								 		# 'text-align:center;'
										'font-weight:bold;'
										'font-size:14px;'
										# 'padding-top: 6px'
										'')
		self.dupe_count.setAlignment(Qt.AlignmentFlag.AlignCenter)

		self.file_label = QLabel()
		self.file_label.setObjectName('fileLabel')
		# self.file_label.setStyleSheet(
		# 								# 'background:blue;'
		# 						 		# 'text-align:center;'
		# 								'font-weight:bold;'
		# 								'font-size:14px;'
		# 								# 'padding-top: 6px'
		# 								'')
		# self.file_label.setAlignment(Qt.AlignmentFlag.AlignCenter)
		self.file_label.setText('No DupeGuru File Selected')
		

		self.open_button = QPushButton()
		self.open_button.setText('&Load DupeGuru File')
		self.open_button.clicked.connect(lambda: self.select_file())

		self.mirror_button = QPushButton()
		self.mirror_modal = MirrorEntriesModal(self.lib, self.driver)
		self.mirror_modal.done.connect(lambda: self.refresh_dupes())
		self.mirror_button.setText('&Mirror Entries')
		self.mirror_button.clicked.connect(lambda: self.mirror_modal.show())
		self.mirror_desc = QLabel()
		self.mirror_desc.setWordWrap(True)
		self.mirror_desc.setText("""Mirror the Entry data across each duplicate match set, combining all data while not removing or duplicating fields. This operation will not delete any files or data.""")

		# self.mirror_delete_button = QPushButton()
		# self.mirror_delete_button.setText('Mirror && Delete')

		self.advice_label = QLabel()
		self.advice_label.setWordWrap(True)
		self.advice_label.setText("""After mirroring, you're free to use DupeGuru to delete the unwanted files. Afterwards, use TagStudio's "Fix Unlinked Entries" feature in the Tools menu in order to delete the unlinked Entries.""")
		
		self.button_container = QWidget()
		self.button_layout = QHBoxLayout(self.button_container)
		self.button_layout.setContentsMargins(6,6,6,6)
		self.button_layout.addStretch(1)
	
		self.done_button = QPushButton()
		self.done_button.setText('&Done')
		# self.save_button.setAutoDefault(True)
		self.done_button.setDefault(True)
		self.done_button.clicked.connect(self.hide)
		# self.done_button.clicked.connect(lambda: self.done.emit(self.combo_box.currentIndex()))
		# self.save_button.clicked.connect(lambda: save_callback(widget.get_content()))
		self.button_layout.addWidget(self.done_button)

		# self.returnPressed.connect(lambda: self.done.emit(self.combo_box.currentIndex()))
		
		# self.done.connect(lambda x: callback(x))
		
		self.root_layout.addWidget(self.desc_widget)
		self.root_layout.addWidget(self.dupe_count)
		self.root_layout.addWidget(self.file_label)
		self.root_layout.addWidget(self.open_button)
		# self.mirror_delete_button.setHidden(True)

		self.root_layout.addWidget(self.mirror_button)
		self.root_layout.addWidget(self.mirror_desc)
		# self.root_layout.addWidget(self.mirror_delete_button)
		self.root_layout.addWidget(self.advice_label)
		# self.root_layout.setStretch(1,2)
		self.root_layout.addStretch(1)
		self.root_layout.addWidget(self.button_container)

		self.set_dupe_count(self.count)
	
	def select_file(self):
		qfd = QFileDialog(self, 
					'Open DupeGuru Results File', 
					os.path.normpath(self.lib.library_dir))
		qfd.setFileMode(QFileDialog.FileMode.ExistingFile)
		qfd.setNameFilter("DupeGuru Files (*.dupeguru)")
		filename = []
		if qfd.exec_():
			filename = qfd.selectedFiles()
			if len(filename) > 0:
				self.set_filename(filename[0])
	
	def set_filename(self, filename:str):
		if filename:
			self.file_label.setText(filename)
		else:
			self.file_label.setText('No DupeGuru File Selected')
		self.filename = filename
		self.refresh_dupes()
		self.mirror_modal.refresh_list()
	
	def refresh_dupes(self):
		self.lib.refresh_dupe_files(self.filename)
		self.set_dupe_count(len(self.lib.dupe_files))

	def set_dupe_count(self, count:int):
		self.count = count
		if self.count < 0:
			self.mirror_button.setDisabled(True)
			self.dupe_count.setText(f'Duplicate File Matches: N/A')
		elif self.count == 0:
			self.mirror_button.setDisabled(True)
			self.dupe_count.setText(f'Duplicate File Matches: {count}')
		else:
			self.mirror_button.setDisabled(False)
			self.dupe_count.setText(f'Duplicate File Matches: {count}')


class MirrorEntriesModal(QWidget):
	done = Signal()
	def __init__(self, library:'Library', driver:'QtDriver'):
		super().__init__()
		self.lib = library
		self.driver:QtDriver = driver
		self.setWindowTitle(f'Mirror Entries')
		self.setWindowModality(Qt.WindowModality.ApplicationModal)
		self.setMinimumSize(500, 400)
		self.root_layout = QVBoxLayout(self)
		self.root_layout.setContentsMargins(6,6,6,6)

		self.desc_widget = QLabel()
		self.desc_widget.setObjectName('descriptionLabel')
		self.desc_widget.setWordWrap(True)
		self.desc_widget.setText(f'''
		Are you sure you want to mirror the following {len(self.lib.dupe_files)} Entries?
		''')
		self.desc_widget.setAlignment(Qt.AlignmentFlag.AlignCenter)

		self.list_view = QListView()
		self.model = QStandardItemModel()
		self.list_view.setModel(self.model)
		
		self.button_container = QWidget()
		self.button_layout = QHBoxLayout(self.button_container)
		self.button_layout.setContentsMargins(6,6,6,6)
		self.button_layout.addStretch(1)

		self.cancel_button = QPushButton()
		self.cancel_button.setText('&Cancel')
		self.cancel_button.setDefault(True)
		self.cancel_button.clicked.connect(self.hide)
		self.button_layout.addWidget(self.cancel_button)
	
		self.mirror_button = QPushButton()
		self.mirror_button.setText('&Mirror')
		self.mirror_button.clicked.connect(self.hide)
		self.mirror_button.clicked.connect(lambda: self.mirror_entries())
		self.button_layout.addWidget(self.mirror_button)
		
		self.root_layout.addWidget(self.desc_widget)
		self.root_layout.addWidget(self.list_view)
		self.root_layout.addWidget(self.button_container)
	
	def refresh_list(self):
		self.desc_widget.setText(f'''
		Are you sure you want to mirror the following {len(self.lib.dupe_files)} Entries?
		''')

		self.model.clear()
		for i in self.lib.dupe_files:
			self.model.appendRow(QStandardItem(str(i)))

	def mirror_entries(self):
		# pb = QProgressDialog('', None, 0, len(self.lib.dupe_files))
		# # pb.setMaximum(len(self.lib.missing_files))
		# pb.setFixedSize(432, 112)
		# pb.setWindowFlags(pb.windowFlags() & ~Qt.WindowType.WindowCloseButtonHint)
		# pb.setWindowTitle('Mirroring Entries')
		# pb.setWindowModality(Qt.WindowModality.ApplicationModal)
		# pb.show()

		# r = CustomRunnable(lambda: self.mirror_entries_runnable(pb))
		# r.done.connect(lambda: self.done.emit())
		# r.done.connect(lambda: self.driver.preview_panel.refresh())
		# # r.done.connect(lambda: self.model.clear())
		# # QThreadPool.globalInstance().start(r)
		# r.run()

		iterator = FunctionIterator(self.mirror_entries_runnable)
		pw = ProgressWidget(
			window_title='Mirroring Entries', 
			label_text=f'Mirroring 1/{len(self.lib.dupe_files)} Entries...', 
			cancel_button_text=None, 
			minimum=0,
			maximum=len(self.lib.dupe_files)
			)
		pw.show()
		iterator.value.connect(lambda x: pw.update_progress(x+1))
		iterator.value.connect(lambda x: pw.update_label(f'Mirroring {x+1}/{len(self.lib.dupe_files)} Entries...'))
		r = CustomRunnable(lambda:iterator.run())
		QThreadPool.globalInstance().start(r)
		r.done.connect(lambda: (
							pw.hide(), 
							pw.deleteLater(), 
							self.driver.preview_panel.update_widgets(),
							self.done.emit()
							))
	
	def mirror_entries_runnable(self):
		mirrored = []
		for i, dupe in enumerate(self.lib.dupe_files):
			# pb.setValue(i)
			# pb.setLabelText(f'Mirroring {i}/{len(self.lib.dupe_files)} Entries')
			entry_id_1 = self.lib.get_entry_id_from_filepath(
				dupe[0])
			entry_id_2 = self.lib.get_entry_id_from_filepath(
				dupe[1])
			self.lib.mirror_entry_fields([entry_id_1, entry_id_2])
			sleep(0.005)
			yield i
		for d in mirrored:
			self.lib.dupe_files.remove(d)
		# self.driver.filter_items('')
		# self.done.emit()


class FixUnlinkedEntriesModal(QWidget):
	# done = Signal(int)
	def __init__(self, library:'Library', driver:'QtDriver'):
		super().__init__()
		self.lib = library
		self.driver:QtDriver = driver
		self.count = -1
		self.setWindowTitle(f'Fix Unlinked Entries')
		self.setWindowModality(Qt.WindowModality.ApplicationModal)
		self.setMinimumSize(400, 300)
		self.root_layout = QVBoxLayout(self)
		self.root_layout.setContentsMargins(6,6,6,6)

		self.desc_widget = QLabel()
		self.desc_widget.setObjectName('descriptionLabel')
		self.desc_widget.setWordWrap(True)
		self.desc_widget.setStyleSheet(
										# 'background:blue;'
								 		'text-align:left;'
										# 'font-weight:bold;'
										# 'font-size:14px;'
										# 'padding-top: 6px'
										'')
		self.desc_widget.setText('''Each library entry is linked to a file in one of your directories. If a file linked to an entry is moved or deleted outside of TagStudio, it is then considered unlinked.
		Unlinked entries may be automatically relinked via searching your directories, manually relinked by the user, or deleted if desired.''')
		self.desc_widget.setAlignment(Qt.AlignmentFlag.AlignCenter)

		self.missing_count = QLabel()
		self.missing_count.setObjectName('missingCountLabel')
		self.missing_count.setStyleSheet(
										# 'background:blue;'
								 		# 'text-align:center;'
										'font-weight:bold;'
										'font-size:14px;'
										# 'padding-top: 6px'
										'')
		self.missing_count.setAlignment(Qt.AlignmentFlag.AlignCenter)
		# self.missing_count.setText('Missing Files: N/A')
		

		self.refresh_button = QPushButton()
		self.refresh_button.setText('&Refresh')
		self.refresh_button.clicked.connect(lambda: self.refresh_missing_files())

		self.search_button = QPushButton()
		self.search_button.setText('&Search && Relink')
		self.relink_class = RelinkUnlinkedEntries(self.lib, self.driver)
		self.relink_class.done.connect(lambda: self.refresh_missing_files())
		self.relink_class.done.connect(lambda: self.driver.update_thumbs())
		self.search_button.clicked.connect(lambda: self.relink_class.repair_entries())

		self.manual_button = QPushButton()
		self.manual_button.setText('&Manual Relink')

		self.delete_button = QPushButton()
		self.delete_modal = DeleteUnlinkedEntriesModal(self.lib, self.driver)
		self.delete_modal.done.connect(lambda: self.set_missing_count(len(self.lib.missing_files)))
		self.delete_modal.done.connect(lambda: self.driver.update_thumbs())
		self.delete_button.setText('De&lete Unlinked Entries')
		self.delete_button.clicked.connect(lambda: self.delete_modal.show())
		
		# self.combo_box = QComboBox()
		# self.combo_box.setEditable(False)
		# # self.combo_box.setMaxVisibleItems(5)
		# self.combo_box.setStyleSheet('combobox-popup:0;')
		# self.combo_box.view().setVerticalScrollBarPolicy(Qt.ScrollBarPolicy.ScrollBarAsNeeded)
		# for df in self.lib.default_fields:
		# 	self.combo_box.addItem(f'{df["name"]} ({df["type"].replace("_", " ").title()})')
		

		self.button_container = QWidget()
		self.button_layout = QHBoxLayout(self.button_container)
		self.button_layout.setContentsMargins(6,6,6,6)
		self.button_layout.addStretch(1)
	
		self.done_button = QPushButton()
		self.done_button.setText('&Done')
		# self.save_button.setAutoDefault(True)
		self.done_button.setDefault(True)
		self.done_button.clicked.connect(self.hide)
		# self.done_button.clicked.connect(lambda: self.done.emit(self.combo_box.currentIndex()))
		# self.save_button.clicked.connect(lambda: save_callback(widget.get_content()))
		self.button_layout.addWidget(self.done_button)

		# self.returnPressed.connect(lambda: self.done.emit(self.combo_box.currentIndex()))
		
		# self.done.connect(lambda x: callback(x))
		
		self.root_layout.addWidget(self.desc_widget)
		self.root_layout.addWidget(self.missing_count)
		self.root_layout.addWidget(self.refresh_button)
		self.root_layout.addWidget(self.search_button)
		self.manual_button.setHidden(True)
		self.root_layout.addWidget(self.manual_button)
		self.root_layout.addWidget(self.delete_button)
		# self.root_layout.setStretch(1,2)
		self.root_layout.addStretch(1)
		self.root_layout.addWidget(self.button_container)

		self.set_missing_count(self.count)

	def refresh_missing_files(self):
		logging.info(f'Start RMF: {QThread.currentThread()}')
		# pb = QProgressDialog(f'Scanning Library for Unlinked Entries...', None, 0,len(self.lib.entries))
		# pb.setFixedSize(432, 112)
		# pb.setWindowFlags(pb.windowFlags() & ~Qt.WindowType.WindowCloseButtonHint)
		# pb.setWindowTitle('Scanning Library')
		# pb.setWindowModality(Qt.WindowModality.ApplicationModal)
		# pb.show()

		iterator = FunctionIterator(self.lib.refresh_missing_files)
		pw = ProgressWidget(
			window_title='Scanning Library', 
			label_text=f'Scanning Library for Unlinked Entries...', 
			cancel_button_text=None, 
			minimum=0,
			maximum=len(self.lib.entries)
			)
		pw.show()
		iterator.value.connect(lambda v: pw.update_progress(v+1))
		# rmf.value.connect(lambda v: pw.update_label(f'Progress: {v}'))
		r = CustomRunnable(lambda:iterator.run())
		QThreadPool.globalInstance().start(r)
		r.done.connect(lambda: (pw.hide(), pw.deleteLater(), 
						  self.set_missing_count(len(self.lib.missing_files)), 
						  						self.delete_modal.refresh_list()))

		# r = CustomRunnable(lambda: self.lib.refresh_missing_files(lambda v: self.update_scan_value(pb, v)))
		# r.done.connect(lambda: (pb.hide(), pb.deleteLater(), self.set_missing_count(len(self.lib.missing_files)), self.delete_modal.refresh_list()))
		# QThreadPool.globalInstance().start(r)
		# # r.run()
		# pass

	# def update_scan_value(self, pb:QProgressDialog, value=int):
	# 	# pb.setLabelText(f'Scanning Library for Unlinked Entries ({value}/{len(self.lib.entries)})...')
	# 	pb.setValue(value)

	def set_missing_count(self, count:int):
		self.count = count
		if self.count < 0:
			self.search_button.setDisabled(True)
			self.delete_button.setDisabled(True)
			self.missing_count.setText(f'Unlinked Entries: N/A')
		elif self.count == 0:
			self.search_button.setDisabled(True)
			self.delete_button.setDisabled(True)
			self.missing_count.setText(f'Unlinked Entries: {count}')
		else:
			self.search_button.setDisabled(False)
			self.delete_button.setDisabled(False)
			self.missing_count.setText(f'Unlinked Entries: {count}')


class DeleteUnlinkedEntriesModal(QWidget):
	done = Signal()
	def __init__(self, library:'Library', driver:'QtDriver'):
		super().__init__()
		self.lib = library
		self.driver:QtDriver = driver
		self.setWindowTitle(f'Delete Unlinked Entries')
		self.setWindowModality(Qt.WindowModality.ApplicationModal)
		self.setMinimumSize(500, 400)
		self.root_layout = QVBoxLayout(self)
		self.root_layout.setContentsMargins(6,6,6,6)

		self.desc_widget = QLabel()
		self.desc_widget.setObjectName('descriptionLabel')
		self.desc_widget.setWordWrap(True)
		self.desc_widget.setText(f'''
		Are you sure you want to delete the following {len(self.lib.missing_files)} entries?
		''')
		self.desc_widget.setAlignment(Qt.AlignmentFlag.AlignCenter)

		self.list_view = QListView()
		self.model = QStandardItemModel()
		self.list_view.setModel(self.model)
		
		self.button_container = QWidget()
		self.button_layout = QHBoxLayout(self.button_container)
		self.button_layout.setContentsMargins(6,6,6,6)
		self.button_layout.addStretch(1)

		self.cancel_button = QPushButton()
		self.cancel_button.setText('&Cancel')
		self.cancel_button.setDefault(True)
		self.cancel_button.clicked.connect(self.hide)
		self.button_layout.addWidget(self.cancel_button)
	
		self.delete_button = QPushButton()
		self.delete_button.setText('&Delete')
		self.delete_button.clicked.connect(self.hide)
		self.delete_button.clicked.connect(lambda: self.delete_entries())
		self.button_layout.addWidget(self.delete_button)
		
		self.root_layout.addWidget(self.desc_widget)
		self.root_layout.addWidget(self.list_view)
		self.root_layout.addWidget(self.button_container)

	def refresh_list(self):
		self.desc_widget.setText(f'''
		Are you sure you want to delete the following {len(self.lib.missing_files)} entries?
		''')

		self.model.clear()
		for i in self.lib.missing_files:
			self.model.appendRow(QStandardItem(i))

	def delete_entries(self):
		# pb = QProgressDialog('', None, 0, len(self.lib.missing_files))
		# # pb.setMaximum(len(self.lib.missing_files))
		# pb.setFixedSize(432, 112)
		# pb.setWindowFlags(pb.windowFlags() & ~Qt.WindowType.WindowCloseButtonHint)
		# pb.setWindowTitle('Deleting Entries')
		# pb.setWindowModality(Qt.WindowModality.ApplicationModal)
		# pb.show()

		# r = CustomRunnable(lambda: self.lib.ref(pb))
		# r.done.connect(lambda: self.done.emit())
		# # r.done.connect(lambda: self.model.clear())
		# QThreadPool.globalInstance().start(r)
		# # r.run()



		iterator = FunctionIterator(self.lib.remove_missing_files)

		pw = ProgressWidget(
			window_title='Deleting Entries', 
			label_text='', 
			cancel_button_text=None, 
			minimum=0,
			maximum=len(self.lib.missing_files)
			)
		pw.show()
		
		iterator.value.connect(lambda x: pw.update_progress(x[0]+1))
		iterator.value.connect(lambda x: pw.update_label(f'Deleting {x[0]+1}/{len(self.lib.missing_files)} Unlinked Entries'))
		iterator.value.connect(lambda x: self.driver.purge_item_from_navigation(ItemType.ENTRY, x[1]))

		r = CustomRunnable(lambda:iterator.run())
		QThreadPool.globalInstance().start(r)
		r.done.connect(lambda: (pw.hide(), pw.deleteLater(), self.done.emit()))
	
	# def delete_entries_runnable(self):
	# 	deleted = []
	# 	for i, missing in enumerate(self.lib.missing_files):
	# 		# pb.setValue(i)
	# 		# pb.setLabelText(f'Deleting {i}/{len(self.lib.missing_files)} Unlinked Entries')
	# 		try:
	# 			id = self.lib.get_entry_id_from_filepath(missing)
	# 			logging.info(f'Removing Entry ID {id}:\n\t{missing}')
	# 			self.lib.remove_entry(id)
	# 			self.driver.purge_item_from_navigation(ItemType.ENTRY, id)
	# 			deleted.append(missing)
	# 		except KeyError:
	# 			logging.info(
	# 				f'{ERROR} \"{id}\" was reported as missing, but is not in the file_to_entry_id map.')
	# 		yield i
	# 	for d in deleted:
	# 		self.lib.missing_files.remove(d)
	# 	# self.driver.filter_items('')
	# 	# self.done.emit()


class RelinkUnlinkedEntries(QObject):
	done = Signal()
	def __init__(self, library:'Library', driver:'QtDriver'):
		super().__init__()
		self.lib = library
		self.driver:QtDriver = driver
		self.fixed = 0

	def repair_entries(self):
		# pb = QProgressDialog('', None, 0, len(self.lib.missing_files))
		# # pb.setMaximum(len(self.lib.missing_files))
		# pb.setFixedSize(432, 112)
		# pb.setWindowFlags(pb.windowFlags() & ~Qt.WindowType.WindowCloseButtonHint)
		# pb.setWindowTitle('Relinking Entries')
		# pb.setWindowModality(Qt.WindowModality.ApplicationModal)
		# pb.show()

		# r = CustomRunnable(lambda: self.repair_entries_runnable(pb))
		# r.done.connect(lambda: self.done.emit())
		# # r.done.connect(lambda: self.model.clear())
		# QThreadPool.globalInstance().start(r)
		# # r.run()




		iterator = FunctionIterator(self.lib.fix_missing_files)

		pw = ProgressWidget(
			window_title='Relinking Entries', 
			label_text='', 
			cancel_button_text=None, 
			minimum=0,
			maximum=len(self.lib.missing_files)
			)
		pw.show()

		iterator.value.connect(lambda x: pw.update_progress(x[0]+1))
		iterator.value.connect(lambda x: (self.increment_fixed() if x[1] else (), pw.update_label(f'Attempting to Relink {x[0]+1}/{len(self.lib.missing_files)} Entries, {self.fixed} Successfully Relinked')))
		# iterator.value.connect(lambda x: self.driver.purge_item_from_navigation(ItemType.ENTRY, x[1]))

		r = CustomRunnable(lambda:iterator.run())
		r.done.connect(lambda: (pw.hide(), pw.deleteLater(), self.done.emit(), self.reset_fixed()))
		QThreadPool.globalInstance().start(r)
	
	def increment_fixed(self):
		self.fixed += 1
	
	def reset_fixed(self):
		self.fixed = 0

	# def repair_entries_runnable(self, pb: QProgressDialog):
	# 	fixed = 0
	# 	for i in self.lib.fix_missing_files():
	# 		if i[1]:
	# 			fixed += 1
	# 		pb.setValue(i[0])
	# 		pb.setLabelText(f'Attempting to Relink {i[0]+1}/{len(self.lib.missing_files)} Entries, {fixed} Successfully Relinked')

		# for i, missing in enumerate(self.lib.missing_files):
		# 	pb.setValue(i)
		# 	pb.setLabelText(f'Relinking {i}/{len(self.lib.missing_files)} Unlinked Entries')
		# 	self.lib.fix_missing_files()
		# 	try:
		# 		id = self.lib.get_entry_id_from_filepath(missing)
		# 		logging.info(f'Removing Entry ID {id}:\n\t{missing}')
		# 		self.lib.remove_entry(id)
		# 		self.driver.purge_item_from_navigation(ItemType.ENTRY, id)
		# 		deleted.append(missing)
		# 	except KeyError:
		# 		logging.info(
		# 			f'{ERROR} \"{id}\" was reported as missing, but is not in the file_to_entry_id map.')
		# for d in deleted:
		# 	self.lib.missing_files.remove(d)


class AddFieldModal(QWidget):
	done = Signal(int)
	def __init__(self, library:'Library'):
		# [Done]
		# - OR -
		# [Cancel] [Save]
		super().__init__()
		self.lib = library
		self.setWindowTitle(f'Add Field')
		self.setWindowModality(Qt.WindowModality.ApplicationModal)
		self.setMinimumSize(400, 300)
		self.root_layout = QVBoxLayout(self)
		self.root_layout.setContentsMargins(6,6,6,6)

		self.title_widget = QLabel()
		self.title_widget.setObjectName('fieldTitle')
		self.title_widget.setWordWrap(True)
		self.title_widget.setStyleSheet(
										# 'background:blue;'
								 		# 'text-align:center;'
										'font-weight:bold;'
										'font-size:14px;'
										'padding-top: 6px'
										'')
		self.title_widget.setText('Add Field')
		self.title_widget.setAlignment(Qt.AlignmentFlag.AlignCenter)
		
		self.combo_box = QComboBox()
		self.combo_box.setEditable(False)
		# self.combo_box.setMaxVisibleItems(5)
		self.combo_box.setStyleSheet('combobox-popup:0;')
		self.combo_box.view().setVerticalScrollBarPolicy(Qt.ScrollBarPolicy.ScrollBarAsNeeded)
		for df in self.lib.default_fields:
			self.combo_box.addItem(f'{df["name"]} ({df["type"].replace("_", " ").title()})')

		self.button_container = QWidget()
		self.button_layout = QHBoxLayout(self.button_container)
		self.button_layout.setContentsMargins(6,6,6,6)
		self.button_layout.addStretch(1)

		# self.cancel_button = QPushButton()
		# self.cancel_button.setText('Cancel')

		self.cancel_button = QPushButton()
		self.cancel_button.setText('Cancel')
		self.cancel_button.clicked.connect(self.hide)
		# self.cancel_button.clicked.connect(widget.reset)
		self.button_layout.addWidget(self.cancel_button)
	
		self.save_button = QPushButton()
		self.save_button.setText('Add')
		# self.save_button.setAutoDefault(True)
		self.save_button.setDefault(True)
		self.save_button.clicked.connect(self.hide)
		self.save_button.clicked.connect(lambda: self.done.emit(self.combo_box.currentIndex()))
		# self.save_button.clicked.connect(lambda: save_callback(widget.get_content()))
		self.button_layout.addWidget(self.save_button)

		# self.returnPressed.connect(lambda: self.done.emit(self.combo_box.currentIndex()))
		
		# self.done.connect(lambda x: callback(x))
		
		self.root_layout.addWidget(self.title_widget)
		self.root_layout.addWidget(self.combo_box)
		# self.root_layout.setStretch(1,2)
		self.root_layout.addStretch(1)
		self.root_layout.addWidget(self.button_container)

class PreviewPanel(QWidget):
	"""The Preview Panel Widget."""
	tags_updated = Signal()

	def __init__(self, library: Library, driver:'QtDriver'):
		super().__init__()
		self.lib = library
		self.driver:QtDriver = driver
		self.initialized = False
		self.isOpen: bool = False
		# self.filepath = None
		# self.item = None # DEPRECATED, USE self.selected
		self.common_fields = []
		self.mixed_fields = []
		self.selected: list[tuple[ItemType, int]] = [] # New way of tracking items
		self.tag_callback = None
		self.containers: list[QWidget] = []

		self.img_button_size: tuple[int, int] = (266, 266)
		self.image_ratio: float = 1.0

		root_layout = QHBoxLayout(self)
		root_layout.setContentsMargins(0, 0, 0, 0)
		
		self.image_container = QWidget()
		image_layout = QHBoxLayout(self.image_container)
		image_layout.setContentsMargins(0, 0, 0, 0)

		splitter = QSplitter()
		splitter.setOrientation(Qt.Orientation.Vertical)
		splitter.setHandleWidth(12)
		
		self.preview_img = QPushButton()
		self.preview_img.setMinimumSize(*self.img_button_size)
		self.preview_img.setFlat(True)
		self.tr = ThumbRenderer()
		self.tr.updated.connect(lambda ts, i, s: (self.preview_img.setIcon(i)))
		self.tr.updated_ratio.connect(lambda ratio: (self.set_image_ratio(ratio), 
											   self.update_image_size((self.image_container.size().width(), self.image_container.size().height()), ratio)))

		splitter.splitterMoved.connect(lambda: self.update_image_size((self.image_container.size().width(), self.image_container.size().height())))
		splitter.addWidget(self.image_container)

		image_layout.addWidget(self.preview_img)
		image_layout.setAlignment(self.preview_img, Qt.AlignmentFlag.AlignCenter)

		self.file_label = QLabel('Filename')
		self.file_label.setWordWrap(True)
		self.file_label.setTextInteractionFlags(
			Qt.TextInteractionFlag.TextSelectableByMouse)
		self.file_label.setStyleSheet('font-weight: bold; font-size: 12px')

		self.dimensions_label = QLabel('Dimensions')
		self.dimensions_label.setWordWrap(True)
		# self.dim_label.setTextInteractionFlags(
		# 	Qt.TextInteractionFlag.TextSelectableByMouse)
		self.dimensions_label.setStyleSheet(ItemThumb.small_text_style)
		
	# 	small_text_style = (
	# 	f'background-color:rgba(17, 15, 27, 192);'
	# 	f'font-family:Oxanium;'
	# 	f'font-weight:bold;'
	# 	f'font-size:12px;'
	# 	f'border-radius:3px;'
	# 	f'padding-top: 4px;'
	# 	f'padding-right: 1px;'
	# 	f'padding-bottom: 1px;'
	# 	f'padding-left: 1px;'
	# )

		self.scroll_layout = QVBoxLayout()
		self.scroll_layout.setAlignment(Qt.AlignmentFlag.AlignTop)
		self.scroll_layout.setContentsMargins(6,1,6,6)

		scroll_container: QWidget = QWidget()
		scroll_container.setObjectName('entryScrollContainer')
		scroll_container.setLayout(self.scroll_layout)
		# scroll_container.setStyleSheet('background:#080716; border-radius:12px;')
		scroll_container.setStyleSheet(
			'background:#00000000;'
			'border-style:none;'
			f'QScrollBar::{{background:red;}}'
			)
		

		info_section = QWidget()
		info_layout = QVBoxLayout(info_section)
		info_layout.setContentsMargins(0,0,0,0)
		info_layout.setSpacing(6)
		self.setStyleSheet(
			'background:#00000000;'
			f'QScrollBar::{{background:red;}}'
			)

		scroll_area = QScrollArea()
		scroll_area.setSizePolicy(QSizePolicy.Policy.Expanding, QSizePolicy.Policy.Expanding)
		scroll_area.setHorizontalScrollBarPolicy(Qt.ScrollBarPolicy.ScrollBarAsNeeded)
		scroll_area.setWidgetResizable(True)
		scroll_area.setFrameShadow(QFrame.Shadow.Plain)
		scroll_area.setFrameShape(QFrame.Shape.NoFrame)
		scroll_area.setStyleSheet(
			'background:#55000000;' 
			'border-radius:12px;'
			'border-style:solid;'
			'border-width:1px;'
			'border-color:#11FFFFFF;'
			# f'QScrollBar::add-line:horizontal, QScrollBar::sub-line:horizontal {{border: none;background: none;}}'
			# f'QScrollBar::left-arrow:horizontal, QScrollBar::right-arrow:horizontal, QScrollBar::add-page:horizontal, QScrollBar::sub-page:horizontal {{border: none;background: none;color: none;}}'
			f'QScrollBar::{{background:red;}}'
			)
		scroll_area.setWidget(scroll_container)

		info_layout.addWidget(self.file_label)
		info_layout.addWidget(self.dimensions_label)
		info_layout.addWidget(scroll_area)
		splitter.addWidget(info_section)

		root_layout.addWidget(splitter)
		splitter.setStretchFactor(1, 2)
		
		self.afb_container = QWidget()
		self.afb_layout = QVBoxLayout(self.afb_container)
		self.afb_layout.setContentsMargins(0,12,0,0)

		self.add_field_button = QPushButton()
		self.add_field_button.setCursor(Qt.CursorShape.PointingHandCursor)
		self.add_field_button.setMinimumSize(96, 28)
		self.add_field_button.setMaximumSize(96, 28)
		self.add_field_button.setText('Add Field')
		self.add_field_button.setStyleSheet(
									f'QPushButton{{'
									# f'background: #1E1A33;'
									# f'color: #CDA7F7;'
									f'font-weight: bold;'
									# f"border-color: #2B2547;"
									f'border-radius: 6px;'
									f'border-style:solid;'
									# f'border-width:{math.ceil(1*self.devicePixelRatio())}px;'
									'background:#55000000;' 
									'border-width:1px;'
									'border-color:#11FFFFFF;'
									# f'padding-top: 1.5px;'
									# f'padding-right: 4px;'
									# f'padding-bottom: 5px;'
									# f'padding-left: 4px;'
									f'font-size: 13px;'
									f'}}'
									f'QPushButton::hover'
									f'{{'
									f'background: #333333;'
									f'}}')
		self.afb_layout.addWidget(self.add_field_button)
		self.afm = AddFieldModal(self.lib)
		self.place_add_field_button()
		self.update_image_size((self.image_container.size().width(), self.image_container.size().height()))

	def resizeEvent(self, event: QResizeEvent) -> None:
		self.update_image_size((self.image_container.size().width(), self.image_container.size().height()))
		return super().resizeEvent(event)
	
	def get_preview_size(self) -> tuple[int, int]:
		return (self.image_container.size().width(), self.image_container.size().height())

	def set_image_ratio(self, ratio:float):
		# logging.info(f'Updating Ratio to: {ratio} #####################################################')
		self.image_ratio = ratio
		
	def update_image_size(self, size:tuple[int, int], ratio:float = None):
		if ratio:
			self.set_image_ratio(ratio)
		# self.img_button_size = size
		# logging.info(f'')
		# self.preview_img.setMinimumSize(64,64)

		adj_width = size[0]
		adj_height = size[1]
		# Landscape
		if self.image_ratio > 1:
			# logging.info('Landscape')
			adj_height = size[0] * (1/self.image_ratio)
		# Portrait
		elif self.image_ratio <= 1:
			# logging.info('Portrait')
			adj_width = size[1] * self.image_ratio
		
		if adj_width > size[0]:
			adj_height = adj_height * (size[0]/adj_width)
			adj_width = size[0]
		elif adj_height > size[1]:
			adj_width = adj_width * (size[1]/adj_height)
			adj_height = size[1]
		
		# adj_width = min(adj_width, self.image_container.size().width())
		# adj_height = min(adj_width, self.image_container.size().height())

		# self.preview_img.setMinimumSize(s)
		# self.preview_img.setMaximumSize(s_max)
		adj_size = QSize(adj_width, adj_height)
		self.img_button_size = (adj_width, adj_height)
		self.preview_img.setMaximumSize(adj_size)
		self.preview_img.setIconSize(adj_size)
		# self.preview_img.setMinimumSize(adj_size)

		# if self.preview_img.iconSize().toTuple()[0] < self.preview_img.size().toTuple()[0] + 10:
		# 	if type(self.item) == Entry:
		# 		filepath = os.path.normpath(f'{self.lib.library_dir}/{self.item.path}/{self.item.filename}')
		# 		self.tr.render_big(time.time(), filepath, self.preview_img.size().toTuple(), self.devicePixelRatio())
		
		# logging.info(f' Img Aspect Ratio: {self.image_ratio}')
		# logging.info(f'  Max Button Size: {size}')
		# logging.info(f'Container Size: {(self.image_container.size().width(), self.image_container.size().height())}')
		# logging.info(f'Final Button Size: {(adj_width, adj_height)}')
		# logging.info(f'')
		# logging.info(f'  Icon Size: {self.preview_img.icon().actualSize().toTuple()}')
		# logging.info(f'Button Size: {self.preview_img.size().toTuple()}')
		
	def place_add_field_button(self):
		self.scroll_layout.addWidget(self.afb_container)
		self.scroll_layout.setAlignment(self.afb_container, Qt.AlignmentFlag.AlignHCenter)

		try:
			self.afm.done.disconnect()
			self.add_field_button.clicked.disconnect()
		except RuntimeError:
			pass

		# self.afm.done.connect(lambda f: (self.lib.add_field_to_entry(self.selected[0][1], f), self.update_widgets()))
		self.afm.done.connect(lambda f: (self.add_field_to_selected(f), self.update_widgets()))
		self.add_field_button.clicked.connect(self.afm.show)
	
	def add_field_to_selected(self, field_id: int):
		"""Adds an entry field to one or more selected items."""
		added = set()
		for item_pair in self.selected:
			if item_pair[0] == ItemType.ENTRY and item_pair[1] not in added:
				self.lib.add_field_to_entry(item_pair[1], field_id)
				added.add(item_pair[1])
		

	# def update_widgets(self, item: Union[Entry, Collation, Tag]):
	def update_widgets(self):
		"""
		Renders the panel's widgets with the newest data from the Library.
		"""
		logging.info(f'[ENTRY PANEL] UPDATE WIDGETS ({self.driver.selected})' )
		self.isOpen = True
		# self.tag_callback = tag_callback if tag_callback else None
		window_title = ''
		
		# 0 Selected Items
		if len(self.driver.selected) == 0:
			if len(self.selected) != 0 or not self.initialized:
				self.file_label.setText(f"No Items Selected")
				self.dimensions_label.setText("")
				ratio: float = self.devicePixelRatio()
				self.tr.render_big(time.time(), '', (512, 512), ratio, True)
				try:
					self.preview_img.clicked.disconnect()
				except RuntimeError:
					pass
				for i, c in enumerate(self.containers):
					c.setHidden(True)

			self.selected = list(self.driver.selected)
			self.add_field_button.setHidden(True)
		
		# 1 Selected Item
		elif len(self.driver.selected) == 1:

			# 1 Selected Entry
			if self.driver.selected[0][0] == ItemType.ENTRY:
				item: Entry = self.lib.get_entry(self.driver.selected[0][1])
				# If a new selection is made, update the thumbnail and filepath.
				if (len(self.selected) == 0 
						or self.selected != self.driver.selected):
					filepath = os.path.normpath(f'{self.lib.library_dir}/{item.path}/{item.filename}')
					window_title = filepath
					ratio: float = self.devicePixelRatio()
					self.tr.render_big(time.time(), filepath, (512, 512), ratio)
					self.file_label.setText("\u200b".join(filepath))

					# TODO: Do this somewhere else, this is just here temporarily.
					extension = os.path.splitext(filepath)[1][1:].lower()
					try:
						image = None
						if extension in IMAGE_TYPES:
							image = Image.open(filepath)
							if image.mode == 'RGBA':
								new_bg = Image.new('RGB', image.size, color='#222222')
								new_bg.paste(image, mask=image.getchannel(3))
								image = new_bg
							if image.mode != 'RGB':
								image = image.convert(mode='RGB')
						elif extension in VIDEO_TYPES:
							video = cv2.VideoCapture(filepath)
							video.set(cv2.CAP_PROP_POS_FRAMES,
									(video.get(cv2.CAP_PROP_FRAME_COUNT) // 2))
							success, frame = video.read()
							if not success:
								# Depending on the video format, compression, and frame
								# count, seeking halfway does not work and the thumb
								# must be pulled from the earliest available frame.
								video.set(cv2.CAP_PROP_POS_FRAMES, 0)
								success, frame = video.read()
							frame = cv2.cvtColor(frame, cv2.COLOR_BGR2RGB)
							image = Image.fromarray(frame)

						# Stats for specific file types are displayed here.
						if extension in (IMAGE_TYPES + VIDEO_TYPES):
							self.dimensions_label.setText(f"{extension.upper()}  •  {format_size(os.stat(filepath).st_size)}\n{image.width} x {image.height} px")
						else:
							self.dimensions_label.setText(f"{extension.upper()}")

						if not image:
							self.dimensions_label.setText(f"{extension.upper()}  •  {format_size(os.stat(filepath).st_size)}")
							raise UnidentifiedImageError
						
					except (UnidentifiedImageError, FileNotFoundError, cv2.error):
						pass

					

					try:
						self.preview_img.clicked.disconnect()
					except RuntimeError:
						pass
					self.preview_img.clicked.connect(
						lambda checked=False, filepath=filepath: open_file(filepath))
				
				self.selected = list(self.driver.selected)
				for i, f in enumerate(item.fields):
					self.write_container(i, f)

				# Hide leftover containers
				if len(self.containers) > len(item.fields):
					for i, c in enumerate(self.containers):
						if i > (len(item.fields) - 1):
							c.setHidden(True)
				
				self.add_field_button.setHidden(False)

			# 1 Selected Collation
			elif self.driver.selected[0][0] == ItemType.COLLATION:
				pass

			# 1 Selected Tag
			elif self.driver.selected[0][0] == ItemType.TAG_GROUP:
				pass

		# Multiple Selected Items
		elif len(self.driver.selected) > 1:
			if self.selected != self.driver.selected:
				self.file_label.setText(f"{len(self.driver.selected)} Items Selected")
				self.dimensions_label.setText("")
				ratio: float = self.devicePixelRatio()
				self.tr.render_big(time.time(), '', (512, 512), ratio, True)
				try:
					self.preview_img.clicked.disconnect()
				except RuntimeError:
					pass

			self.common_fields = []
			self.mixed_fields = []
			for i, item_pair in enumerate(self.driver.selected):
				if item_pair[0] == ItemType.ENTRY:
					item = self.lib.get_entry(item_pair[1])
					if i == 0:
						for f in item.fields:
							self.common_fields.append(f)
					else:
						common_to_remove = []
						for f in self.common_fields:
							# Common field found (Same ID, identical content)
							if f not in item.fields:
								common_to_remove.append(f)
						
								# Mixed field found (Same ID, different content)
								if self.lib.get_field_index_in_entry(item, self.lib.get_field_attr(f, 'id')):
									# if self.lib.get_field_attr(f, 'type') == ('tag_box'):
									# 	pass
									# logging.info(f)
									# logging.info(type(f))
									f_stripped = {self.lib.get_field_attr(f, 'id'):None}
									if f_stripped not in self.mixed_fields and (f not in self.common_fields or f in common_to_remove):
										#  and (f not in self.common_fields or f in common_to_remove)
										self.mixed_fields.append(f_stripped)
						self.common_fields = [f for f in self.common_fields if f not in common_to_remove]
			order: list[int] = (
				[0] + 
				[1, 2] + 
				[9, 17, 18, 19, 20] + 
				[8, 7, 6] + 
				[4] + 
				[3, 21] +
				[10, 14, 11, 12, 13, 22] +
				[5]
				)
			self.mixed_fields = sorted(self.mixed_fields, key=lambda x: order.index(self.lib.get_field_attr(x, 'id')))

						
								
			self.selected = list(self.driver.selected)
			for i, f in enumerate(self.common_fields):
				logging.info(f'ci:{i}, f:{f}')
				self.write_container(i, f)
			for i, f in enumerate(self.mixed_fields, start = len(self.common_fields)):
				logging.info(f'mi:{i}, f:{f}')
				self.write_container(i, f, mixed=True)
			
			# Hide leftover containers
			if len(self.containers) > len(self.common_fields) + len(self.mixed_fields):
				for i, c in enumerate(self.containers):
					if i > (len(self.common_fields) + len(self.mixed_fields) - 1):
						c.setHidden(True)
			
			self.add_field_button.setHidden(False)
		
		self.initialized = True


		# # Uninitialized or New Item:
		# if not self.item or self.item.id != item.id:
		# 	# logging.info(f'Uninitialized or New Item ({item.id})')
		# 	if type(item) == Entry:
		# 		# New Entry: Render preview and update filename label
		# 		filepath = os.path.normpath(f'{self.lib.library_dir}/{item.path}/{item.filename}')
		# 		window_title = filepath
		# 		ratio: float = self.devicePixelRatio()
		# 		self.tr.render_big(time.time(), filepath, (512, 512), ratio)
		# 		self.file_label.setText("\u200b".join(filepath))

		# 		# TODO: Deal with this later. 
		# 		# https://stackoverflow.com/questions/64252654/pyqt5-drag-and-drop-into-system-file-explorer-with-delayed-encoding
		# 		# https://doc.qt.io/qtforpython-5/PySide2/QtCore/QMimeData.html#more
		# 		# drag = QDrag(self.preview_img)
		# 		# mime = QMimeData()
		# 		# mime.setUrls([filepath])
		# 		# drag.setMimeData(mime)
		# 		# drag.exec_(Qt.DropAction.CopyAction)

		# 		try:
		# 			self.preview_img.clicked.disconnect()
		# 		except RuntimeError:
		# 			pass
		# 		self.preview_img.clicked.connect(
		# 			lambda checked=False, filepath=filepath: open_file(filepath))
				
		# 		for i, f in enumerate(item.fields):
		# 			self.write_container(item, i, f)

		# 		self.item = item

		# 		# try:
		# 		# 	self.tags_updated.disconnect()
		# 		# except RuntimeError:
		# 		# 	pass
		# 		# if self.tag_callback:
		# 		# 	# logging.info(f'[UPDATE CONTAINER] Updating Callback for {item.id}: {self.tag_callback}')
		# 		# 	self.tags_updated.connect(self.tag_callback)

				

		# # Initialized, Updating:
		# elif self.item and self.item.id == item.id:
		# 	# logging.info(f'Initialized Item, Updating! ({item.id})')
		# 	for i, f in enumerate(item.fields):
		# 		self.write_container(item, i, f)
		
		# # Hide leftover containers
		# if len(self.containers) > len(self.item.fields):
		# 	for i, c in enumerate(self.containers):
		# 		if i > (len(self.item.fields) - 1):
		# 			c.setHidden(True)

		

		self.setWindowTitle(window_title)
		self.show()

	def set_tags_updated_slot(self, slot: object):
		"""
		Replacement for tag_callback.
		"""
		try:
			self.tags_updated.disconnect()
		except RuntimeError:
			pass
		logging.info(f'[UPDATE CONTAINER] Setting tags updated slot')
		self.tags_updated.connect(slot)

	# def write_container(self, item:Union[Entry, Collation, Tag], index, field):
	def write_container(self, index, field, mixed=False):
		"""Updates/Creates data for a FieldContainer."""
		# logging.info(f'[ENTRY PANEL] WRITE CONTAINER')
		# Remove 'Add Field' button from scroll_layout, to be re-added later.
		self.scroll_layout.takeAt(self.scroll_layout.count()-1).widget()
		container: FieldContainer = None
		if len(self.containers) < (index + 1):
			container = FieldContainer()
			self.containers.append(container)
			self.scroll_layout.addWidget(container)
		else:
			container = self.containers[index]
			# container.inner_layout.removeItem(container.inner_layout.itemAt(1))
			# container.setHidden(False)

		if self.lib.get_field_attr(field, 'type') == 'tag_box':
			# logging.info(f'WRITING TAGBOX FOR ITEM {item.id}')
			container.set_title(self.lib.get_field_attr(field, 'name'))
			# container.set_editable(False)
			container.set_inline(False)
			title = f"{self.lib.get_field_attr(field, 'name')} (Tag Box)"
			if not mixed:
				item = self.lib.get_entry(self.selected[0][1]) # TODO TODO TODO: TEMPORARY
				if type(container.get_inner_widget()) == TagBoxWidget:
					inner_container: TagBoxWidget = container.get_inner_widget()
					inner_container.set_item(item)
					inner_container.set_tags(self.lib.get_field_attr(field, 'content'))
					try:
						inner_container.updated.disconnect()
					except RuntimeError:
						pass
					# inner_container.updated.connect(lambda f=self.filepath, i=item: self.write_container(item, index, field))
				else:
					inner_container = TagBoxWidget(item, title, index, self.lib, self.lib.get_field_attr(field, 'content'), self.driver)
					
					container.set_inner_widget(inner_container)

				inner_container.updated.connect(lambda: (self.write_container(index, field), self.tags_updated.emit()))
				# if type(item) == Entry:
				# NOTE: Tag Boxes have no Edit Button (But will when you can convert field types)
				# f'Are you sure you want to remove this \"{self.lib.get_field_attr(field, "name")}\" field?'
				# container.set_remove_callback(lambda: (self.lib.get_entry(item.id).fields.pop(index), self.update_widgets(item)))
				prompt=f'Are you sure you want to remove this \"{self.lib.get_field_attr(field, "name")}\" field?'
				callback = lambda: (self.remove_field(item.fields[index]), self.update_widgets())
				container.set_remove_callback(lambda: self.remove_message_box(
					prompt=prompt,
					callback=callback))
				container.set_copy_callback(None)
				container.set_edit_callback(None)
				# logging.info(self.common_fields)
				# logging.info(f'index:{index}')
			else:
				text = '<i>Mixed Data</i>'
				title = f"{self.lib.get_field_attr(field, 'name')} (Wacky Tag Box)"
				inner_container = TextWidget(title, text)
				container.set_inner_widget(inner_container)
				container.set_copy_callback(None)
				container.set_edit_callback(None)
				container.set_remove_callback(None)
			
			
			self.tags_updated.emit()
			# self.dynamic_widgets.append(inner_container)
		elif self.lib.get_field_attr(field, 'type') in 'text_line':
			# logging.info(f'WRITING TEXTLINE FOR ITEM {item.id}')
			container.set_title(self.lib.get_field_attr(field, 'name'))
			# container.set_editable(True)
			container.set_inline(False)
			# Normalize line endings in any text content.
			text: str = ''
			if not mixed: 
				text = self.lib.get_field_attr(
					field, 'content').replace('\r', '\n')
			else:
				text = '<i>Mixed Data</i>'
			title = f"{self.lib.get_field_attr(field, 'name')} (Text Line)"
			inner_container = TextWidget(title, text)
			container.set_inner_widget(inner_container)
			# if type(item) == Entry:
			if not mixed:
				item = self.lib.get_entry(self.selected[0][1]) # TODO TODO TODO: TEMPORARY
				modal = PanelModal(EditTextLine(self.lib.get_field_attr(field, 'content')), 
												title=title,
												window_title=f'Edit {self.lib.get_field_attr(field, "name")}',
												save_callback=(lambda content: (self.update_field(item.fields[index], content), self.update_widgets()))
												)
				container.set_edit_callback(modal.show)
				prompt=f'Are you sure you want to remove this \"{self.lib.get_field_attr(field, "name")}\" field?'
				callback = lambda: (self.remove_field(item.fields[index]), self.update_widgets())
				container.set_remove_callback(lambda: self.remove_message_box(
					prompt=prompt,
					callback=callback))
				container.set_copy_callback(None)
			else:
				container.set_edit_callback(None)
				container.set_copy_callback(None)
				container.set_remove_callback(None)
			# container.set_remove_callback(lambda: (self.lib.get_entry(item.id).fields.pop(index), self.update_widgets(item)))
			
		elif self.lib.get_field_attr(field, 'type') in 'text_box':
			# logging.info(f'WRITING TEXTBOX FOR ITEM {item.id}')
			container.set_title(self.lib.get_field_attr(field, 'name'))
			# container.set_editable(True)
			container.set_inline(False)
			# Normalize line endings in any text content.
			text: str = ''
			if not mixed:
				text = self.lib.get_field_attr(
					field, 'content').replace('\r', '\n')
			else:
				text = '<i>Mixed Data</i>'
			title = f"{self.lib.get_field_attr(field, 'name')} (Text Box)"
			inner_container = TextWidget(title, text)
			container.set_inner_widget(inner_container)
			# if type(item) == Entry:
			if not mixed:
				item = self.lib.get_entry(self.selected[0][1]) # TODO TODO TODO: TEMPORARY
				container.set_copy_callback(None)
				modal = PanelModal(EditTextBox(self.lib.get_field_attr(field, 'content')), 
												title=title,
												window_title=f'Edit {self.lib.get_field_attr(field, "name")}',
												save_callback=(lambda content: (self.update_field(item.fields[index], content), self.update_widgets()))
												)
				container.set_edit_callback(modal.show)
				# container.set_remove_callback(lambda: (self.lib.get_entry(item.id).fields.pop(index), self.update_widgets(item)))
				prompt=f'Are you sure you want to remove this \"{self.lib.get_field_attr(field, "name")}\" field?'
				callback = lambda: (self.remove_field(item.fields[index]), self.update_widgets())
				container.set_remove_callback(lambda: self.remove_message_box(
					prompt=prompt,
					callback=callback))
			else:
				container.set_edit_callback(None)
				container.set_copy_callback(None)
				container.set_remove_callback(None)
		elif self.lib.get_field_attr(field, 'type') == 'collation':
			# logging.info(f'WRITING COLLATION FOR ITEM {item.id}')
			container.set_title(self.lib.get_field_attr(field, 'name'))
			# container.set_editable(True)
			container.set_inline(False)
			collation = self.lib.get_collation(self.lib.get_field_attr(field, 'content'))
			title = f"{self.lib.get_field_attr(field, 'name')} (Collation)"
			text: str = (f'{collation.title} ({len(collation.e_ids_and_pages)} Items)')
			if len(self.selected) == 1:
				text += f' - Page {collation.e_ids_and_pages[[x[0] for x in collation.e_ids_and_pages].index(self.selected[0][1])][1]}'
			inner_container = TextWidget(title, text)
			container.set_inner_widget(inner_container)
			# if type(item) == Entry:
			container.set_copy_callback(None)
			# container.set_edit_callback(None)
			# container.set_remove_callback(lambda: (self.lib.get_entry(item.id).fields.pop(index), self.update_widgets(item)))
			prompt=f'Are you sure you want to remove this \"{self.lib.get_field_attr(field, "name")}\" field?'
			callback = lambda: (self.remove_field(item.fields[index]), self.update_widgets())
			container.set_remove_callback(lambda: self.remove_message_box(
				prompt=prompt,
				callback=callback))
		elif self.lib.get_field_attr(field, 'type') == 'datetime':
			# logging.info(f'WRITING DATETIME FOR ITEM {item.id}')
			if not mixed:
				try:
					container.set_title(self.lib.get_field_attr(field, 'name'))
					# container.set_editable(False)
					container.set_inline(False)
					# TODO: Localize this and/or add preferences.
					date = dt.strptime(self.lib.get_field_attr(
						field, 'content'), '%Y-%m-%d %H:%M:%S')
					title = f"{self.lib.get_field_attr(field, 'name')} (Date)"
					inner_container = TextWidget(title, date.strftime('%D - %r'))
					container.set_inner_widget(inner_container)
				except:
					container.set_title(self.lib.get_field_attr(field, 'name'))
					# container.set_editable(False)
					container.set_inline(False)
					title = f"{self.lib.get_field_attr(field, 'name')} (Date) (Unknown Format)"
					inner_container = TextWidget(title, str(self.lib.get_field_attr(field, 'content')))
				# if type(item) == Entry:
				container.set_copy_callback(None)
				container.set_edit_callback(None)
				# container.set_remove_callback(lambda: (self.lib.get_entry(item.id).fields.pop(index), self.update_widgets(item)))
				prompt=f'Are you sure you want to remove this \"{self.lib.get_field_attr(field, "name")}\" field?'
				callback = lambda: (self.remove_field(item.fields[index]), self.update_widgets())
				container.set_remove_callback(lambda: self.remove_message_box(
					prompt=prompt,
					callback=callback))
			else:
				text = '<i>Mixed Data</i>'
				title = f"{self.lib.get_field_attr(field, 'name')} (Wacky Date)"
				inner_container = TextWidget(title, text)
				container.set_inner_widget(inner_container)
				container.set_copy_callback(None)
				container.set_edit_callback(None)
				container.set_remove_callback(None)
		else:
			# logging.info(f'[ENTRY PANEL] Unknown Type: {self.lib.get_field_attr(field, "type")}')
			container.set_title(self.lib.get_field_attr(field, 'name'))
			# container.set_editable(False)
			container.set_inline(False)
			title = f"{self.lib.get_field_attr(field, 'name')} (Unknown Field Type)"
			inner_container = TextWidget(title, str(self.lib.get_field_attr(field, 'content')))
			container.set_inner_widget(inner_container)
			# if type(item) == Entry:
			container.set_copy_callback(None)
			container.set_edit_callback(None)
			# container.set_remove_callback(lambda: (self.lib.get_entry(item.id).fields.pop(index), self.update_widgets(item)))
			prompt=f'Are you sure you want to remove this \"{self.lib.get_field_attr(field, "name")}\" field?'
			callback = lambda: (self.remove_field(item.fields[index]), self.update_widgets())
			# callback = lambda: (self.lib.get_entry(item.id).fields.pop(index), self.update_widgets())
			container.set_remove_callback(lambda: self.remove_message_box(
				prompt=prompt,
				callback=callback))
		container.setHidden(False)
		self.place_add_field_button()
	
	def remove_field(self, field:object):
		"""Removes a field from all selected Entries, given a field object."""
		for item_pair in self.selected:
			if item_pair[0] == ItemType.ENTRY:
				entry = self.lib.get_entry(item_pair[1])
				try:
					index = entry.fields.index(field)
					# TODO: Create a proper Library/Entry method to manage fields.
					entry.fields.pop(index)
				except ValueError:
					logging.info(f'[PREVIEW PANEL][ERROR?] Tried to remove field from Entry ({entry.id}) that never had it')
					pass
	
	def update_field(self, field:object, content):
		"""Removes a field from all selected Entries, given a field object."""
		field = dict(field)
		for item_pair in self.selected:
			if item_pair[0] == ItemType.ENTRY:
				entry = self.lib.get_entry(item_pair[1])
				try:
					logging.info(field)
					index = entry.fields.index(field)
					self.lib.update_entry_field(entry.id, index, content, 'replace')
				except ValueError:
					logging.info(f'[PREVIEW PANEL][ERROR] Tried to update field from Entry ({entry.id}) that never had it')
					pass

	def remove_message_box(self, prompt:str, callback:FunctionType) -> int:
		remove_mb = QMessageBox()
		remove_mb.setText(prompt)
		remove_mb.setWindowTitle('Remove Field')
		remove_mb.setIcon(QMessageBox.Icon.Warning)
		cancel_button = remove_mb.addButton('&Cancel', QMessageBox.ButtonRole.DestructiveRole)
		remove_button = remove_mb.addButton('&Remove', QMessageBox.ButtonRole.RejectRole)
		# remove_mb.setStandardButtons(QMessageBox.StandardButton.Cancel)
		remove_mb.setDefaultButton(cancel_button)
		result = remove_mb.exec_()
		# logging.info(result)
		if result == 1:
			callback()
	

class ItemThumb(FlowWidget):
	"""
	The thumbnail widget for a library item (Entry, Collation, Tag Group, etc.).
	"""

	update_cutoff: float = time.time()

	collation_icon_128: Image.Image = Image.open(os.path.normpath(
		f'{Path(__file__).parent.parent.parent}/resources/qt/images/collation_icon_128.png'))
	collation_icon_128.load()

	tag_group_icon_128: Image.Image = Image.open(os.path.normpath(
		f'{Path(__file__).parent.parent.parent}/resources/qt/images/tag_group_icon_128.png'))
	tag_group_icon_128.load()

	small_text_style = (
		f'background-color:rgba(0, 0, 0, 128);'
		f'font-family:Oxanium;'
		f'font-weight:bold;'
		f'font-size:12px;'
		f'border-radius:3px;'
		f'padding-top: 4px;'
		f'padding-right: 1px;'
		f'padding-bottom: 1px;'
		f'padding-left: 1px;'
	)

	med_text_style = (
		f'background-color:rgba(17, 15, 27, 192);'
		f'font-family:Oxanium;'
		f'font-weight:bold;'
		f'font-size:18px;'
		f'border-radius:3px;'
		f'padding-top: 4px;'
		f'padding-right: 1px;'
		f'padding-bottom: 1px;'
		f'padding-left: 1px;'
	)

	def __init__(self, mode: Optional[ItemType], library: Library, panel: PreviewPanel, thumb_size: tuple[int, int]):
		"""Modes: entry, collation, tag_group"""
		super().__init__()
		self.lib = library
		self.panel = panel
		self.mode = mode
		self.item_id: int = -1
		self.isFavorite: bool = False
		self.isArchived: bool = False
		self.thumb_size:tuple[int,int]= thumb_size
		self.setMinimumSize(*thumb_size)
		self.setMaximumSize(*thumb_size)
		check_size = 24
		# self.setStyleSheet('background-color:red;')

		# +----------+
		# |   ARC FAV| Top Right: Favorite & Archived Badges
		# |          |
		# |          |
		# |EXT      #| Lower Left: File Type, Tag Group Icon, or Collation Icon
		# +----------+ Lower Right: Collation Count, Video Length, or Word Count

		# Thumbnail ============================================================

		# +----------+
		# |*--------*|
		# ||        ||
		# ||        ||
		# |*--------*|
		# +----------+
		self.base_layout = QVBoxLayout(self)
		self.base_layout.setObjectName('baseLayout')
		# self.base_layout.setRowStretch(1, 2)
		self.base_layout.setContentsMargins(0, 0, 0, 0)

		# +----------+
		# |[~~~~~~~~]|
		# |          |
		# |          |
		# |          |
		# +----------+
		self.top_layout = QHBoxLayout()
		self.top_layout.setObjectName('topLayout')
		# self.top_layout.setAlignment(Qt.AlignmentFlag.AlignTop)
		# self.top_layout.setColumnStretch(1, 2)
		self.top_layout.setContentsMargins(6, 6, 6, 6)
		self.top_container = QWidget()
		self.top_container.setLayout(self.top_layout)
		self.base_layout.addWidget(self.top_container)

		# +----------+
		# |[~~~~~~~~]|
		# |     ^    |
		# |     |    |
		# |     v    |
		# +----------+
		self.base_layout.addStretch(2)

		# +----------+
		# |[~~~~~~~~]|
		# |     ^    |
		# |     v    |
		# |[~~~~~~~~]|
		# +----------+
		self.bottom_layout = QHBoxLayout()
		self.bottom_layout.setObjectName('bottomLayout')
		# self.bottom_container.setAlignment(Qt.AlignmentFlag.AlignBottom)
		# self.bottom_layout.setColumnStretch(1, 2)
		self.bottom_layout.setContentsMargins(6, 6, 6, 6)
		self.bottom_container = QWidget()
		self.bottom_container.setLayout(self.bottom_layout)
		self.base_layout.addWidget(self.bottom_container)

		# self.root_layout = QGridLayout(self)
		# self.root_layout.setObjectName('rootLayout')
		# self.root_layout.setColumnStretch(1, 2)
		# self.root_layout.setRowStretch(1, 2)
		# self.root_layout.setContentsMargins(6,6,6,6)
		# # root_layout.setAlignment(Qt.AlignmentFlag.AlignHCenter)

		self.thumb_button = ThumbButton(self, thumb_size)
		self.renderer = ThumbRenderer()
		self.renderer.updated.connect(lambda ts, i, s, ext: (self.update_thumb(ts, image=i),
															 self.update_size(
																 ts, size=s),
															 self.set_extension(ext)))
		self.thumb_button.setFlat(True)

		# self.bg_button.setStyleSheet('background-color:blue;')
		# self.bg_button.setLayout(self.root_layout)
		self.thumb_button.setLayout(self.base_layout)
		# self.bg_button.setMinimumSize(*thumb_size)
		# self.bg_button.setMaximumSize(*thumb_size)

		# Static Badges ========================================================

		# Item Type Badge ------------------------------------------------------
		# Used for showing the Tag Group / Collation icons.
		# Mutually exclusive with the File Extension Badge.
		self.item_type_badge = QLabel()
		self.item_type_badge.setObjectName('itemBadge')
		self.item_type_badge.setPixmap(QPixmap.fromImage(ImageQt.ImageQt(
			ItemThumb.collation_icon_128.resize((check_size, check_size), Image.Resampling.BILINEAR))))
		self.item_type_badge.setMinimumSize(check_size, check_size)
		self.item_type_badge.setMaximumSize(check_size, check_size)
		# self.root_layout.addWidget(self.item_type_badge, 2, 0)
		self.bottom_layout.addWidget(self.item_type_badge)

		# File Extension Badge -------------------------------------------------
		# Mutually exclusive with the File Extension Badge.
		self.ext_badge = QLabel()
		self.ext_badge.setObjectName('extBadge')
		# self.ext_badge.setText('MP4')
		# self.ext_badge.setAlignment(Qt.AlignmentFlag.AlignVCenter)
		self.ext_badge.setStyleSheet(ItemThumb.small_text_style)
		# self.type_badge.setAlignment(Qt.AlignmentFlag.AlignRight)
		# self.root_layout.addWidget(self.ext_badge, 2, 0)
		self.bottom_layout.addWidget(self.ext_badge)
		# self.type_badge.setHidden(True)
		# bl_layout.addWidget(self.type_badge)

		self.bottom_layout.addStretch(2)

		# Count Badge ----------------------------------------------------------
		# Used for Tag Group + Collation counts, video length, word count, etc.
		self.count_badge = QLabel()
		self.count_badge.setObjectName('countBadge')
		# self.count_badge.setMaximumHeight(17)
		self.count_badge.setText('-:--')
		# self.count_badge.setAlignment(Qt.AlignmentFlag.AlignVCenter)
		self.count_badge.setStyleSheet(ItemThumb.small_text_style)
		# self.count_badge.setAlignment(Qt.AlignmentFlag.AlignBottom)
		# self.root_layout.addWidget(self.count_badge, 2, 2)
		self.bottom_layout.addWidget(
			self.count_badge, alignment=Qt.AlignmentFlag.AlignBottom)

		self.top_layout.addStretch(2)

		# Intractable Badges ===================================================
		self.cb_container = QWidget()
		# check_badges.setStyleSheet('background-color:cyan;')
		self.cb_layout = QHBoxLayout()
		self.cb_layout.setDirection(QBoxLayout.Direction.RightToLeft)
		self.cb_layout.setContentsMargins(0, 0, 0, 0)
		self.cb_layout.setSpacing(6)
		self.cb_container.setLayout(self.cb_layout)
		# self.cb_container.setHidden(True)
		# self.root_layout.addWidget(self.check_badges, 0, 2)
		self.top_layout.addWidget(self.cb_container)

		# Favorite Badge -------------------------------------------------------
		self.favorite_badge = QCheckBox()
		self.favorite_badge.setObjectName('favBadge')
		self.favorite_badge.setToolTip('Favorite')
		self.favorite_badge.setStyleSheet(f'QCheckBox::indicator{{width: {check_size}px;height: {check_size}px;}}'
										  f'QCheckBox::indicator::unchecked{{image: url(:/images/star_icon_empty_128.png)}}'
										  f'QCheckBox::indicator::checked{{image: url(:/images/star_icon_filled_128.png)}}'
										  #  f'QCheckBox{{background-color:yellow;}}'
										  )
		self.favorite_badge.setMinimumSize(check_size, check_size)
		self.favorite_badge.setMaximumSize(check_size, check_size)
		self.favorite_badge.stateChanged.connect(
			lambda x=self.favorite_badge.isChecked(): self.on_favorite_check(bool(x)))

		# self.fav_badge.setContentsMargins(0,0,0,0)
		# tr_layout.addWidget(self.fav_badge)
		# root_layout.addWidget(self.fav_badge, 0, 2)
		self.cb_layout.addWidget(self.favorite_badge)
		self.favorite_badge.setHidden(True)

		# Archive Badge --------------------------------------------------------
		self.archived_badge = QCheckBox()
		self.archived_badge.setObjectName('archiveBadge')
		self.archived_badge.setToolTip('Archive')
		self.archived_badge.setStyleSheet(f'QCheckBox::indicator{{width: {check_size}px;height: {check_size}px;}}'
										  f'QCheckBox::indicator::unchecked{{image: url(:/images/box_icon_empty_128.png)}}'
										  f'QCheckBox::indicator::checked{{image: url(:/images/box_icon_filled_128.png)}}'
										  #  f'QCheckBox{{background-color:red;}}'
										  )
		self.archived_badge.setMinimumSize(check_size, check_size)
		self.archived_badge.setMaximumSize(check_size, check_size)
		# self.archived_badge.clicked.connect(lambda x: self.assign_archived(x))
		self.archived_badge.stateChanged.connect(
			lambda x=self.archived_badge.isChecked(): self.on_archived_check(bool(x)))

		# tr_layout.addWidget(self.archive_badge)
		self.cb_layout.addWidget(self.archived_badge)
		self.archived_badge.setHidden(True)
		# root_layout.addWidget(self.archive_badge, 0, 2)
		# self.dumpObjectTree()

		self.set_mode(mode)

	def set_mode(self, mode: Optional[ItemType]) -> None:
		if mode is None:
			self.unsetCursor()
			self.thumb_button.setHidden(True)
			# self.check_badges.setHidden(True)
			# self.ext_badge.setHidden(True)
			# self.item_type_badge.setHidden(True)
			pass
		elif mode == ItemType.ENTRY and self.mode != ItemType.ENTRY:
			self.setCursor(Qt.CursorShape.PointingHandCursor)
			self.thumb_button.setHidden(False)
			self.cb_container.setHidden(False)
			# Count Badge depends on file extension (video length, word count)
			self.item_type_badge.setHidden(True)
			self.count_badge.setStyleSheet(ItemThumb.small_text_style)
			self.count_badge.setHidden(True)
			self.ext_badge.setHidden(True)
		elif mode == ItemType.COLLATION and self.mode != ItemType.COLLATION:
			self.setCursor(Qt.CursorShape.PointingHandCursor)
			self.thumb_button.setHidden(False)
			self.cb_container.setHidden(True)
			self.ext_badge.setHidden(True)
			self.count_badge.setStyleSheet(ItemThumb.med_text_style)
			self.count_badge.setHidden(False)
			self.item_type_badge.setHidden(False)
		elif mode == ItemType.TAG_GROUP and self.mode != ItemType.TAG_GROUP:
			self.setCursor(Qt.CursorShape.PointingHandCursor)
			self.thumb_button.setHidden(False)
			# self.cb_container.setHidden(True)
			self.ext_badge.setHidden(True)
			self.count_badge.setHidden(False)
			self.item_type_badge.setHidden(False)
		self.mode = mode
		# logging.info(f'Set Mode To: {self.mode}')

	# def update_(self, thumb: QPixmap, size:QSize, ext:str, badges:list[QPixmap]) -> None:
	# 	"""Updates the ItemThumb's visuals."""
	# 	if thumb:
	# 		pass

	def set_extension(self, ext: str) -> None:
		if ext and ext not in IMAGE_TYPES or ext in ['gif', 'apng']:
			self.ext_badge.setHidden(False)
			self.ext_badge.setText(ext.upper())
			if ext in VIDEO_TYPES + AUDIO_TYPES:
				self.count_badge.setHidden(False)
		else:
			if self.mode == ItemType.ENTRY:
				self.ext_badge.setHidden(True)
				self.count_badge.setHidden(True)

	def set_count(self, count: str) -> None:
		if count:
			self.count_badge.setHidden(False)
			self.count_badge.setText(count)
		else:
			if self.mode == ItemType.ENTRY:
				self.ext_badge.setHidden(True)
				self.count_badge.setHidden(True)

	def update_thumb(self, timestamp: float, image: QPixmap = None):
		"""Updates attributes of a thumbnail element."""
		# logging.info(f'[GUI] Updating Thumbnail for element {id(element)}: {id(image) if image else None}')
		if timestamp > ItemThumb.update_cutoff:
			self.thumb_button.setIcon(image if image else QPixmap())
			# element.repaint()

	def update_size(self, timestamp: float, size: QSize):
		"""Updates attributes of a thumbnail element."""
		# logging.info(f'[GUI] Updating size for element {id(element)}:  {size.__str__()}')
		if timestamp > ItemThumb.update_cutoff:
			if self.thumb_button.iconSize != size:
				self.thumb_button.setIconSize(size)
				self.thumb_button.setMinimumSize(size)
				self.thumb_button.setMaximumSize(size)

	def update_clickable(self, clickable: FunctionType = None):
		"""Updates attributes of a thumbnail element."""
		# logging.info(f'[GUI] Updating Click Event for element {id(element)}: {id(clickable) if clickable else None}')
		try:
			self.thumb_button.clicked.disconnect()
		except RuntimeError:
			pass
		if clickable:
			self.thumb_button.clicked.connect(clickable)
	
	def update_badges(self):
		if self.mode == ItemType.ENTRY:
			# logging.info(f'[UPDATE BADGES] ENTRY: {self.lib.get_entry(self.item_id)}')
			# logging.info(f'[UPDATE BADGES] ARCH: {self.lib.get_entry(self.item_id).has_tag(self.lib, 0)}, FAV: {self.lib.get_entry(self.item_id).has_tag(self.lib, 1)}')
			self.assign_archived(self.lib.get_entry(self.item_id).has_tag(self.lib, 0))
			self.assign_favorite(self.lib.get_entry(self.item_id).has_tag(self.lib, 1))


	def set_item_id(self, id: int):
		self.item_id = id

	def assign_favorite(self, value: bool):
		# Switching mode to None to bypass mode-specific operations when the
		# checkbox's state changes.
		mode = self.mode
		self.mode = None
		self.isFavorite = value
		self.favorite_badge.setChecked(value)
		if not self.thumb_button.underMouse():
			self.favorite_badge.setHidden(not self.isFavorite)
		self.mode = mode

	def assign_archived(self, value: bool):
		# Switching mode to None to bypass mode-specific operations when the
		# checkbox's state changes.
		mode = self.mode
		self.mode = None
		self.isArchived = value
		self.archived_badge.setChecked(value)
		if not self.thumb_button.underMouse():
			self.archived_badge.setHidden(not self.isArchived)
		self.mode = mode

	def show_check_badges(self, show: bool):
		if self.mode != ItemType.TAG_GROUP:
			self.favorite_badge.setHidden(
				True if (not show and not self.isFavorite) else False)
			self.archived_badge.setHidden(
				True if (not show and not self.isArchived) else False)

	def enterEvent(self, event: QEnterEvent) -> None:
		self.show_check_badges(True)
		return super().enterEvent(event)

	def leaveEvent(self, event: QEvent) -> None:
		self.show_check_badges(False)
		return super().leaveEvent(event)

	def on_archived_check(self, value: bool):
		# logging.info(f'Archived Check: {value}, Mode: {self.mode}')
		if self.mode == ItemType.ENTRY:
			self.isArchived = value
			e = self.lib.get_entry(self.item_id)
			if value:
				self.archived_badge.setHidden(False)
				DEFAULT_META_TAG_FIELD = 8
				e.add_tag(self.lib, 0, DEFAULT_META_TAG_FIELD)
			else:
				e.remove_tag(self.lib, 0)
			if self.panel.isOpen:
				self.panel.update_widgets()

	# def on_archived_uncheck(self):
	# 	if self.mode == SearchItemType.ENTRY:
	# 		self.isArchived = False
	# 		e = self.lib.get_entry(self.item_id)

	def on_favorite_check(self, value: bool):
		# logging.info(f'Favorite Check: {value}, Mode: {self.mode}')
		if self.mode == ItemType.ENTRY:
			self.isFavorite = value
			e = self.lib.get_entry(self.item_id)
			if value:
				self.favorite_badge.setHidden(False)
				DEFAULT_META_TAG_FIELD = 8
				e.add_tag(self.lib, 1, DEFAULT_META_TAG_FIELD)
			else:
				e.remove_tag(self.lib, 1)
			if self.panel.isOpen:
				self.panel.update_widgets()

	# def on_favorite_uncheck(self):
	# 	if self.mode == SearchItemType.ENTRY:
	# 		self.isFavorite = False
	# 		e = self.lib.get_entry(self.item_id)
	# 		e.remove_tag(1)

class ThumbButton(QPushButton):
	def __init__(self, parent:QWidget, thumb_size:tuple[int,int]) -> None:
		super().__init__(parent)
		self.thumb_size:tuple[int,int] = thumb_size
		self.hovered = False
		self.selected = False

		# self.clicked.connect(lambda checked: self.set_selected(True))
	
	def paintEvent(self, event:QEvent) -> None:
		super().paintEvent(event)
		if self.hovered or self.selected:
			painter = QPainter()
			painter.begin(self)
			painter.setRenderHint(QPainter.RenderHint.Antialiasing)
			# painter.setCompositionMode(QPainter.CompositionMode.CompositionMode_Source)
			path = QPainterPath()
			width = 3
			radius = 6
			path.addRoundedRect(QtCore.QRectF(width/2,width/2,self.thumb_size[0]-width, self.thumb_size[1]-width), radius, radius)

			# color = QColor('#bb4ff0') if self.selected else QColor('#55bbf6')
			# pen = QPen(color, width)
			# painter.setPen(pen)
			# # brush.setColor(fill)
			# painter.drawPath(path)

			if self.selected:
				painter.setCompositionMode(QPainter.CompositionMode.CompositionMode_HardLight)
				color = QColor('#bb4ff0')
				color.setAlphaF(0.5)
				pen = QPen(color, width)
				painter.setPen(pen)
				painter.fillPath(path, color)
				painter.drawPath(path)

				painter.setCompositionMode(QPainter.CompositionMode.CompositionMode_Source)
				color = QColor('#bb4ff0') if not self.hovered else QColor('#55bbf6')
				pen = QPen(color, width)
				painter.setPen(pen)
				painter.drawPath(path)
			elif self.hovered:
				painter.setCompositionMode(QPainter.CompositionMode.CompositionMode_Source)
				color = QColor('#55bbf6')
				pen = QPen(color, width)
				painter.setPen(pen)
				painter.drawPath(path)
			painter.end()
	
	def enterEvent(self, event: QEnterEvent) -> None:
		self.hovered = True
		self.repaint()
		return super().enterEvent(event)

	def leaveEvent(self, event: QEvent) -> None:
		self.hovered = False
		self.repaint()
		return super().leaveEvent(event)

	def set_selected(self, value:bool) -> None:
		self.selected = value
		self.repaint()

class CollageIconRenderer(QObject):
	rendered = Signal(Image.Image)
	done = Signal()

	def __init__(self, library:Library):
		QObject.__init__(self)
		self.lib = library
	
	def render(self, entry_id, size:tuple[int,int], data_tint_mode, data_only_mode, keep_aspect):
		entry = self.lib.get_entry(entry_id)
		filepath = os.path.normpath(f'{self.lib.library_dir}/{entry.path}/{entry.filename}')
		file_type = os.path.splitext(filepath)[1].lower()[1:]
		color: str = ''

		try:
			if data_tint_mode or data_only_mode:
				color = '#000000' # Black (Default)
				
				if entry.fields:
					has_any_tags:bool = False
					has_content_tags:bool = False
					has_meta_tags:bool = False
					for field in entry.fields:
						if self.lib.get_field_attr(field, 'type') == 'tag_box':
							if self.lib.get_field_attr(field, 'content'):
								has_any_tags = True
								if self.lib.get_field_attr(field, 'id') == 7:
									has_content_tags = True
								elif self.lib.get_field_attr(field, 'id') == 8:
									has_meta_tags = True
					if has_content_tags and has_meta_tags:
						color = '#28bb48' # Green
					elif has_any_tags:
						color = '#ffd63d' # Yellow
						# color = '#95e345' # Yellow-Green
					else:
						# color = '#fa9a2c' # Yellow-Orange
						color = '#ed8022' # Orange
				else:
					color = '#e22c3c' # Red

				if data_only_mode:
					pic: Image = Image.new('RGB', size, color)
					# collage.paste(pic, (y*thumb_size, x*thumb_size))
					self.rendered.emit(pic)
			if not data_only_mode:
				logging.info(f'\r{INFO} Combining [ID:{entry_id}/{len(self.lib.entries)}]: {self.get_file_color(file_type)}{entry.path}{os.sep}{entry.filename}\033[0m')
				# sys.stdout.write(f'\r{INFO} Combining [{i+1}/{len(self.lib.entries)}]: {self.get_file_color(file_type)}{entry.path}{os.sep}{entry.filename}{RESET}')
				# sys.stdout.flush()
				if file_type in IMAGE_TYPES:
					with Image.open(os.path.normpath(f'{self.lib.library_dir}/{entry.path}/{entry.filename}')) as pic:
						if keep_aspect:
							pic.thumbnail(size)
						else:
							pic = pic.resize(size)
						if data_tint_mode and color:
							pic = pic.convert(mode='RGB')
							pic = ImageChops.hard_light(pic, Image.new('RGB', size, color))
						# collage.paste(pic, (y*thumb_size, x*thumb_size))
						self.rendered.emit(pic)
				elif file_type in VIDEO_TYPES:
					video = cv2.VideoCapture(filepath)
					video.set(cv2.CAP_PROP_POS_FRAMES,
							(video.get(cv2.CAP_PROP_FRAME_COUNT) // 2))
					success, frame = video.read()
					if not success:
						# Depending on the video format, compression, and frame
						# count, seeking halfway does not work and the thumb
						# must be pulled from the earliest available frame.
						video.set(cv2.CAP_PROP_POS_FRAMES, 0)
						success, frame = video.read()
					frame = cv2.cvtColor(frame, cv2.COLOR_BGR2RGB)
					with Image.fromarray(frame, mode='RGB') as pic:
						if keep_aspect:
							pic.thumbnail(size)
						else:
							pic = pic.resize(size)
						if data_tint_mode and color:
							pic = ImageChops.hard_light(pic, Image.new('RGB', size, color))
						# collage.paste(pic, (y*thumb_size, x*thumb_size))
						self.rendered.emit(pic)
		except (UnidentifiedImageError, FileNotFoundError):
			logging.info(f'\n{ERROR} Couldn\'t read {entry.path}{os.sep}{entry.filename}')
			with Image.open(os.path.normpath(f'{Path(__file__).parent.parent.parent}/resources/qt/images/thumb_broken_512.png')) as pic:
				pic.thumbnail(size)
				if data_tint_mode and color:
					pic = pic.convert(mode='RGB')
					pic = ImageChops.hard_light(pic, Image.new('RGB', size, color))
				# collage.paste(pic, (y*thumb_size, x*thumb_size))
				self.rendered.emit(pic)
		except KeyboardInterrupt:
			# self.quit(save=False, backup=True)
			run = False
			# clear()
			logging.info('\n')
			logging.info(f'{INFO} Collage operation cancelled.')
			clear_scr=False
		except:
			logging.info(f'{ERROR} {entry.path}{os.sep}{entry.filename}')
			traceback.print_exc()
			logging.info('Continuing...')
		
		self.done.emit()
		# logging.info('Done!')
	
	def get_file_color(self, ext: str):
		if ext.lower().replace('.','',1) == 'gif':
			return '\033[93m'
		if ext.lower().replace('.','',1) in IMAGE_TYPES:
			return '\033[37m'
		elif ext.lower().replace('.','',1) in VIDEO_TYPES:
			return '\033[96m'
		elif ext.lower().replace('.','',1) in TEXT_TYPES:
			return '\033[92m'
		else:
			return '\033[97m'

class ThumbRenderer(QObject):
	# finished = Signal()
	updated = Signal(float, QPixmap, QSize, str)
	updated_ratio = Signal(float)
	# updatedImage = Signal(QPixmap)
	# updatedSize = Signal(QSize)

	thumb_mask_512: Image.Image = Image.open(os.path.normpath(
		f'{Path(__file__).parent.parent.parent}/resources/qt/images/thumb_mask_512.png'))
	thumb_mask_512.load()

	thumb_mask_hl_512: Image.Image = Image.open(os.path.normpath(
		f'{Path(__file__).parent.parent.parent}/resources/qt/images/thumb_mask_hl_512.png'))
	thumb_mask_hl_512.load()

	thumb_loading_512: Image.Image = Image.open(os.path.normpath(
		f'{Path(__file__).parent.parent.parent}/resources/qt/images/thumb_loading_512.png'))
	thumb_loading_512.load()

	thumb_broken_512: Image.Image = Image.open(os.path.normpath(
		f'{Path(__file__).parent.parent.parent}/resources/qt/images/thumb_broken_512.png'))
	thumb_broken_512.load()

	# thumb_debug: Image.Image = Image.open(os.path.normpath(
	# 	f'{Path(__file__).parent.parent.parent}/resources/qt/images/temp.jpg'))
	# thumb_debug.load()

	# TODO: Make dynamic font sized given different pixel ratios
	font_pixel_ratio: float = 1
	ext_font = ImageFont.truetype(os.path.normpath(
		f'{Path(__file__).parent.parent.parent}/resources/qt/fonts/Oxanium-Bold.ttf'), math.floor(12*font_pixel_ratio))

	def __init__(self):
		QObject.__init__(self)

	def render(self, timestamp: float, filepath, base_size: tuple[int, int], pixelRatio: float, isLoading=False):
		"""Renders an entry/element thumbnail for the GUI."""
		adj_size: int = 1
		image = None
		pixmap = None
		final = None
		extension: str = None
		broken_thumb = False
		# adj_font_size = math.floor(12 * pixelRatio)
		if ThumbRenderer.font_pixel_ratio != pixelRatio:
			ThumbRenderer.font_pixel_ratio = pixelRatio
			ThumbRenderer.ext_font = ImageFont.truetype(os.path.normpath(
				f'{Path(__file__).parent.parent.parent}/resources/qt/fonts/Oxanium-Bold.ttf'), math.floor(12*ThumbRenderer.font_pixel_ratio))

		if isLoading or filepath:
			adj_size = math.ceil(base_size[0] * pixelRatio)

		if isLoading:
			li: Image.Image = ThumbRenderer.thumb_loading_512.resize(
				(adj_size, adj_size), resample=Image.Resampling.BILINEAR)
			qim = ImageQt.ImageQt(li)
			pixmap = QPixmap.fromImage(qim)
			pixmap.setDevicePixelRatio(pixelRatio)
		elif filepath:
			mask: Image.Image = ThumbRenderer.thumb_mask_512.resize(
				(adj_size, adj_size), resample=Image.Resampling.BILINEAR).getchannel(3)
			hl: Image.Image = ThumbRenderer.thumb_mask_hl_512.resize(
				(adj_size, adj_size), resample=Image.Resampling.BILINEAR)

			extension = os.path.splitext(filepath)[1][1:].lower()

			try:
				if extension in IMAGE_TYPES:
					image = Image.open(filepath)
					# image = self.thumb_debug
					if image.mode == 'RGBA':
						# logging.info(image.getchannel(3).tobytes())
						new_bg = Image.new('RGB', image.size, color='#222222')
						new_bg.paste(image, mask=image.getchannel(3))
						image = new_bg
					if image.mode != 'RGB':
						image = image.convert(mode='RGB')
						# raise ValueError
				# except (UnidentifiedImageError, FileNotFoundError):
				# 	image = Image.open(os.path.normpath(f'{Path(__file__).parent.parent.parent}/resources/cli/images/no_preview.png'))
				# image.thumbnail((adj_size,adj_size))

				elif extension in VIDEO_TYPES:
					video = cv2.VideoCapture(filepath)
					video.set(cv2.CAP_PROP_POS_FRAMES,
							  (video.get(cv2.CAP_PROP_FRAME_COUNT) // 2))
					success, frame = video.read()
					if not success:
						# Depending on the video format, compression, and frame
						# count, seeking halfway does not work and the thumb
						# must be pulled from the earliest available frame.
						video.set(cv2.CAP_PROP_POS_FRAMES, 0)
						success, frame = video.read()
					frame = cv2.cvtColor(frame, cv2.COLOR_BGR2RGB)
					image = Image.fromarray(frame)
			
				# TODO: Create placeholder thumbnails for non-media files.
				# else:
				# 	image: Image.Image = ThumbRenderer.thumb_loading_512.resize(
				# 		(adj_size, adj_size), resample=Image.Resampling.BILINEAR)

				if not image:
					raise UnidentifiedImageError

				orig_x, orig_y = image.size
				new_x, new_y = (adj_size, adj_size)
				
				if orig_x > orig_y:
					new_x = adj_size
					new_y = math.ceil(adj_size * (orig_y / orig_x))
				elif orig_y > orig_x:
					new_y = adj_size
					new_x = math.ceil(adj_size * (orig_x / orig_y))

				img_ratio = new_x / new_y
				# logging.info(f'[TR] {(new_x / new_y)}')
				# self.updated_ratio.emit(new_x / new_y)
				image = image.resize(
					(new_x, new_y), resample=Image.Resampling.BILINEAR)

				if image.size != (adj_size, adj_size):
					# Old 1 color method.
					# bg_col = image.copy().resize((1, 1)).getpixel((0,0))
					# bg = Image.new(mode='RGB',size=(adj_size,adj_size),color=bg_col)
					# bg.thumbnail((1, 1))
					# bg = bg.resize((adj_size,adj_size), resample=Image.Resampling.NEAREST)

					# Small gradient background. Looks decent, and is only a one-liner.
					# bg = image.copy().resize((2, 2), resample=Image.Resampling.BILINEAR).resize((adj_size,adj_size),resample=Image.Resampling.BILINEAR)

					# Four-Corner Gradient Background.
					# Not exactly a one-liner, but it's (subjectively) really cool.
					tl = image.getpixel((0, 0))
					tr = image.getpixel(((image.size[0]-1), 0))
					bl = image.getpixel((0, (image.size[1]-1)))
					br = image.getpixel(((image.size[0]-1), (image.size[1]-1)))
					bg = Image.new(mode='RGB', size=(2, 2))
					bg.paste(tl, (0, 0, 2, 2))
					bg.paste(tr, (1, 0, 2, 2))
					bg.paste(bl, (0, 1, 2, 2))
					bg.paste(br, (1, 1, 2, 2))
					bg = bg.resize((adj_size, adj_size),
								   resample=Image.Resampling.BICUBIC)

					bg.paste(image, box=(
							(adj_size-image.size[0])//2, (adj_size-image.size[1])//2))

					bg.putalpha(mask)
					final = bg

				else:
					image.putalpha(mask)
					final = image

				hl_soft = hl.copy()
				hl_soft.putalpha(ImageEnhance.Brightness(
					hl.getchannel(3)).enhance(.5))
				final.paste(ImageChops.soft_light(final, hl_soft),
							mask=hl_soft.getchannel(3))

				# hl_add = hl.copy()
				# hl_add.putalpha(ImageEnhance.Brightness(hl.getchannel(3)).enhance(.25))
				# final.paste(hl_add, mask=hl_add.getchannel(3))

			except (UnidentifiedImageError, FileNotFoundError, cv2.error):
				broken_thumb = True
				final = ThumbRenderer.thumb_broken_512.resize(
					(adj_size, adj_size), resample=Image.Resampling.BILINEAR)

			# if file_type in VIDEO_TYPES + ['gif', 'apng'] or broken_thumb:
			# 	idk = ImageDraw.Draw(final)
			# 	# idk.textlength(file_type)
			# 	ext_offset_x = idk.textlength(
			# 		text=file_type.upper(), font=ThumbRenderer.ext_font) / 2
			# 	ext_offset_x = math.floor(ext_offset_x * (1/pixelRatio))
			# 	x_margin = math.floor(
			# 		(adj_size-((base_size[0]//6)+ext_offset_x) * pixelRatio))
			# 	y_margin = math.floor(
			# 		(adj_size-((base_size[0]//8)) * pixelRatio))
			# 	stroke_width = round(2 * pixelRatio)
			# 	fill = 'white' if not broken_thumb else '#E32B41'
			# 	idk.text((x_margin, y_margin), file_type.upper(
			# 	), fill=fill, font=ThumbRenderer.ext_font, stroke_width=stroke_width, stroke_fill=(0, 0, 0))

			qim = ImageQt.ImageQt(final)
			if image:
				image.close()
			pixmap = QPixmap.fromImage(qim)
			pixmap.setDevicePixelRatio(pixelRatio)

		if pixmap:
			self.updated.emit(timestamp, pixmap, QSize(*base_size), extension)

		else:
			self.updated.emit(timestamp, QPixmap(),
							  QSize(*base_size), extension)

	def render_big(self, timestamp: float, filepath, base_size: tuple[int, int], pixelRatio: float, isLoading=False):
		"""Renders a large, non-square entry/element thumbnail for the GUI."""
		adj_size: int = 1
		image: Image.Image = None
		pixmap: QPixmap = None
		final: Image.Image = None
		extension: str = None
		broken_thumb = False
		img_ratio = 1
		# adj_font_size = math.floor(12 * pixelRatio)
		if ThumbRenderer.font_pixel_ratio != pixelRatio:
			ThumbRenderer.font_pixel_ratio = pixelRatio
			ThumbRenderer.ext_font = ImageFont.truetype(os.path.normpath(
				f'{Path(__file__).parent.parent.parent}/resources/qt/fonts/Oxanium-Bold.ttf'), math.floor(12*ThumbRenderer.font_pixel_ratio))

		if isLoading or filepath:
			adj_size = math.ceil(max(base_size[0], base_size[1]) * pixelRatio)

		if isLoading:
			adj_size = math.ceil((512 * pixelRatio))
			final: Image.Image = ThumbRenderer.thumb_loading_512.resize(
				(adj_size, adj_size), resample=Image.Resampling.BILINEAR)
			qim = ImageQt.ImageQt(final)
			pixmap = QPixmap.fromImage(qim)
			pixmap.setDevicePixelRatio(pixelRatio)
			self.updated_ratio.emit(1)
			
		elif filepath:
			# mask: Image.Image = ThumbRenderer.thumb_mask_512.resize(
			# 	(adj_size, adj_size), resample=Image.Resampling.BILINEAR).getchannel(3)
			# hl: Image.Image = ThumbRenderer.thumb_mask_hl_512.resize(
			# 	(adj_size, adj_size), resample=Image.Resampling.BILINEAR)

			extension = os.path.splitext(filepath)[1][1:].lower()

			try:
				if extension in IMAGE_TYPES:
					image = Image.open(filepath)
					# image = self.thumb_debug
					if image.mode == 'RGBA':
						# logging.info(image.getchannel(3).tobytes())
						new_bg = Image.new('RGB', image.size, color='#222222')
						new_bg.paste(image, mask=image.getchannel(3))
						image = new_bg
					if image.mode != 'RGB':
						image = image.convert(mode='RGB')
						# raise ValueError
				# except (UnidentifiedImageError, FileNotFoundError):
				# 	image = Image.open(os.path.normpath(f'{Path(__file__).parent.parent.parent}/resources/cli/images/no_preview.png'))
				# image.thumbnail((adj_size,adj_size))

				elif extension in VIDEO_TYPES:
					video = cv2.VideoCapture(filepath)
					video.set(cv2.CAP_PROP_POS_FRAMES,
							  (video.get(cv2.CAP_PROP_FRAME_COUNT) // 2))
					success, frame = video.read()
					if not success:
						# Depending on the video format, compression, and frame
						# count, seeking halfway does not work and the thumb
						# must be pulled from the earliest available frame.
						video.set(cv2.CAP_PROP_POS_FRAMES, 0)
						success, frame = video.read()
					frame = cv2.cvtColor(frame, cv2.COLOR_BGR2RGB)
					image = Image.fromarray(frame)

				if not image:
					raise UnidentifiedImageError

				orig_x, orig_y = image.size
				if orig_x < adj_size and orig_y < adj_size:
					new_x, new_y = (adj_size, adj_size)
					if orig_x > orig_y:
						new_x = adj_size
						new_y = math.ceil(adj_size * (orig_y / orig_x))
					elif orig_y > orig_x:
						new_y = adj_size
						new_x = math.ceil(adj_size * (orig_x / orig_y))
				else:
					new_x, new_y = (adj_size, adj_size)
					if orig_x > orig_y:
						new_x = adj_size
						new_y = math.ceil(adj_size * (orig_y / orig_x))
					elif orig_y > orig_x:
						new_y = adj_size
						new_x = math.ceil(adj_size * (orig_x / orig_y))

				self.updated_ratio.emit(new_x / new_y)
				image = image.resize(
					(new_x, new_y), resample=Image.Resampling.BILINEAR)

				# image = image.resize(
				# 	(new_x, new_y), resample=Image.Resampling.BILINEAR)

				# if image.size != (adj_size, adj_size):
				# 	# Old 1 color method.
				# 	# bg_col = image.copy().resize((1, 1)).getpixel((0,0))
				# 	# bg = Image.new(mode='RGB',size=(adj_size,adj_size),color=bg_col)
				# 	# bg.thumbnail((1, 1))
				# 	# bg = bg.resize((adj_size,adj_size), resample=Image.Resampling.NEAREST)

				# 	# Small gradient background. Looks decent, and is only a one-liner.
				# 	# bg = image.copy().resize((2, 2), resample=Image.Resampling.BILINEAR).resize((adj_size,adj_size),resample=Image.Resampling.BILINEAR)

				# 	# Four-Corner Gradient Background.
				# 	# Not exactly a one-liner, but it's (subjectively) really cool.
				# 	tl = image.getpixel((0, 0))
				# 	tr = image.getpixel(((image.size[0]-1), 0))
				# 	bl = image.getpixel((0, (image.size[1]-1)))
				# 	br = image.getpixel(((image.size[0]-1), (image.size[1]-1)))
				# 	bg = Image.new(mode='RGB', size=(2, 2))
				# 	bg.paste(tl, (0, 0, 2, 2))
				# 	bg.paste(tr, (1, 0, 2, 2))
				# 	bg.paste(bl, (0, 1, 2, 2))
				# 	bg.paste(br, (1, 1, 2, 2))
				# 	bg = bg.resize((adj_size, adj_size),
				# 				   resample=Image.Resampling.BICUBIC)

				# 	bg.paste(image, box=(
				# 		(adj_size-image.size[0])//2, (adj_size-image.size[1])//2))

				# 	bg.putalpha(mask)
				# 	final = bg

				# else:
				# 	image.putalpha(mask)
				# 	final = image

				# hl_soft = hl.copy()
				# hl_soft.putalpha(ImageEnhance.Brightness(
				# 	hl.getchannel(3)).enhance(.5))
				# final.paste(ImageChops.soft_light(final, hl_soft),
				# 			mask=hl_soft.getchannel(3))

				# hl_add = hl.copy()
				# hl_add.putalpha(ImageEnhance.Brightness(hl.getchannel(3)).enhance(.25))
				# final.paste(hl_add, mask=hl_add.getchannel(3))
				scalar = 4
				rec: Image.Image = Image.new('RGB', tuple(
					[d * scalar for d in image.size]), 'black')
				draw = ImageDraw.Draw(rec)
				draw.rounded_rectangle(
					(0, 0)+rec.size, (base_size[0]//32) * scalar * pixelRatio, fill='red')
				rec = rec.resize(
					tuple([d // scalar for d in rec.size]), resample=Image.Resampling.BILINEAR)
				# final = image
				final = Image.new('RGBA', image.size, (0, 0, 0, 0))
				# logging.info(rec.size)
				# logging.info(image.size)
				final.paste(image, mask=rec.getchannel(0))

			except (UnidentifiedImageError, FileNotFoundError, cv2.error):
				broken_thumb = True
				self.updated_ratio.emit(1)
				final = ThumbRenderer.thumb_broken_512.resize(
					(adj_size, adj_size), resample=Image.Resampling.BILINEAR)

			# if extension in VIDEO_TYPES + ['gif', 'apng'] or broken_thumb:
			# 	idk = ImageDraw.Draw(final)
			# 	# idk.textlength(file_type)
			# 	ext_offset_x = idk.textlength(
			# 		text=extension.upper(), font=ThumbRenderer.ext_font) / 2
			# 	ext_offset_x = math.floor(ext_offset_x * (1/pixelRatio))
			# 	x_margin = math.floor(
			# 		(adj_size-((base_size[0]//6)+ext_offset_x) * pixelRatio))
			# 	y_margin = math.floor(
			# 		(adj_size-((base_size[0]//8)) * pixelRatio))
			# 	stroke_width = round(2 * pixelRatio)
			# 	fill = 'white' if not broken_thumb else '#E32B41'
			# 	idk.text((x_margin, y_margin), extension.upper(
			# 	), fill=fill, font=ThumbRenderer.ext_font, stroke_width=stroke_width, stroke_fill=(0, 0, 0))

			qim = ImageQt.ImageQt(final)
			if image:
				image.close()
			pixmap = QPixmap.fromImage(qim)
			pixmap.setDevicePixelRatio(pixelRatio)

		if pixmap:
			# logging.info(final.size)
			# self.updated.emit(pixmap, QSize(*final.size))
			self.updated.emit(timestamp, pixmap, QSize(math.ceil(
				adj_size * 1/pixelRatio), math.ceil(final.size[1] * 1/pixelRatio)), extension)

		else:
			self.updated.emit(timestamp, QPixmap(),
							  QSize(*base_size), extension)

class CustomRunnable(QRunnable, QObject):
	done = Signal()
	def __init__(self, function) -> None:
		QRunnable.__init__(self)
		QObject.__init__(self)
		self.function = function
	
	def run(self):
		self.function()
		self.done.emit()

class QtDriver(QObject):
	"""A Qt GUI frontend driver for TagStudio."""

	SIGTERM = Signal()

	def __init__(self, core, args):
		super().__init__()
		self.core: TagStudioCore = core
		self.lib = self.core.lib
		self.args = args

		# self.main_window = None
		# self.main_window = Ui_MainWindow()

		self.branch: str = (' ('+VERSION_BRANCH +
							')') if VERSION_BRANCH else ''
		self.base_title: str = f'TagStudio {VERSION}{self.branch}'
		# self.title_text: str = self.base_title
		# self.buffer = {}
		self.thumb_job_queue: Queue = Queue()
		self.thumb_threads = []
		self.thumb_cutoff: float = time.time()
		# self.selected: list[tuple[int,int]] = [] # (Thumb Index, Page Index)
		self.selected: list[tuple[ItemType,int]] = [] # (Item Type, Item ID)

		self.SIGTERM.connect(self.handleSIGTERM)


		max_threads = os.cpu_count()
		for i in range(max_threads):
			# thread = threading.Thread(target=self.consumer, name=f'ThumbRenderer_{i}',args=(), daemon=True)
			# thread.start()
			thread = Consumer(self.thumb_job_queue)
			thread.setObjectName(f'ThumbRenderer_{i}')
			self.thumb_threads.append(thread)
			thread.start()
	
	def open_library_from_dialog(self):
		dir = QFileDialog.getExistingDirectory(None, 
												'Open/Create Library',
												'/', 
												QFileDialog.ShowDirsOnly)
		if dir != None and dir != '':
			self.open_library(dir)

	def signal_handler(self, sig, frame):
		if sig in (SIGINT, SIGTERM, SIGQUIT):
			self.SIGTERM.emit()
	
	def setup_signals(self):
		signal(SIGINT, self.signal_handler)
		signal(SIGTERM, self.signal_handler)
		signal(SIGQUIT, self.signal_handler)

	def start(self):
		"""Launches the main Qt window."""

		loader = QUiLoader()
		if os.name == 'nt':
			sys.argv += ['-platform', 'windows:darkmode=2']
		app = QApplication(sys.argv)
		app.setStyle('Fusion')
		# pal: QPalette = app.palette()
		# pal.setColor(QPalette.ColorGroup.Active,
		# 			 QPalette.ColorRole.Highlight, QColor('#6E4BCE'))
		# pal.setColor(QPalette.ColorGroup.Normal,
		# 			 QPalette.ColorRole.Window, QColor('#110F1B'))
		# app.setPalette(pal)
		home_path = os.path.normpath(f'{Path(__file__).parent}/ui/home.ui')
		icon_path = os.path.normpath(
			f'{Path(__file__).parent.parent.parent}/resources/icon.png')
		
		# Handle OS signals
		self.setup_signals()
		timer = QTimer()
		timer.start(500)
		timer.timeout.connect(lambda: None)

		# self.main_window = loader.load(home_path)
		self.main_window = Ui_MainWindow()
		self.main_window.setWindowTitle(self.base_title)
		self.main_window.mousePressEvent = self.mouse_navigation
		# self.main_window.setStyleSheet(
		# 	f'QScrollBar::{{background:red;}}'
		# 	)

		# # self.main_window.windowFlags() & 
		# # self.main_window.setWindowFlag(Qt.WindowType.FramelessWindowHint, True)
		# self.main_window.setWindowFlag(Qt.WindowType.NoDropShadowWindowHint, True)
		# self.main_window.setWindowFlag(Qt.WindowType.WindowTransparentForInput, False)
		# self.main_window.setAttribute(Qt.WidgetAttribute.WA_TranslucentBackground)

		# self.windowFX = WindowEffect()
		# self.windowFX.setAcrylicEffect(self.main_window.winId())

		splash_pixmap = QPixmap(':/images/splash.png')
		splash_pixmap.setDevicePixelRatio(self.main_window.devicePixelRatio())
		self.splash = QSplashScreen(splash_pixmap)
		# self.splash.setAttribute(Qt.WidgetAttribute.WA_TranslucentBackground)
		self.splash.show()

		menu_bar = self.main_window.menuBar()
		menu_bar.setNativeMenuBar(False)
		# menu_bar.setStyleSheet('background:#00000000;')
		file_menu = QMenu('&File', menu_bar)
		edit_menu = QMenu('&Edit', menu_bar)
		tools_menu = QMenu('&Tools', menu_bar)
		macros_menu = QMenu('&Macros', menu_bar)
		help_menu = QMenu('&Help', menu_bar)

		# File Menu ============================================================
		# file_menu.addAction(QAction('&New Library', menu_bar))
		# file_menu.addAction(QAction('&Open Library', menu_bar))

		open_library_action = QAction('&Open/Create Library', menu_bar)
		open_library_action.triggered.connect(lambda: self.open_library_from_dialog())
		file_menu.addAction(open_library_action)

		save_library_action = QAction('&Save Library', menu_bar)
		save_library_action.triggered.connect(lambda: self.callback_library_needed_check(self.save_library))
		file_menu.addAction(save_library_action)
	
		save_library_backup_action = QAction('Save Library &Backup', menu_bar)
		save_library_backup_action.triggered.connect(lambda: self.callback_library_needed_check(self.backup_library))
		file_menu.addAction(save_library_backup_action)

		file_menu.addSeparator()

		# refresh_lib_action = QAction('&Refresh Directories', self.main_window)
		# refresh_lib_action.triggered.connect(lambda: self.lib.refresh_dir())
		add_new_files_action = QAction('&Refresh Directories', menu_bar)
		add_new_files_action.triggered.connect(lambda: self.callback_library_needed_check(self.add_new_files_callback))
		# file_menu.addAction(refresh_lib_action)
		file_menu.addAction(add_new_files_action)

		file_menu.addSeparator()

		file_menu.addAction(QAction('&Close Library', menu_bar))

		# Edit Menu ============================================================
		new_tag_action = QAction('New Tag', menu_bar)
		new_tag_action.triggered.connect(lambda: self.add_tag_action_callback())
		edit_menu.addAction(new_tag_action)

		# Tools Menu ===========================================================
		fix_unlinked_entries_action = QAction('Fix &Unlinked Entries', menu_bar)
		fue_modal = FixUnlinkedEntriesModal(self.lib, self)
		fix_unlinked_entries_action.triggered.connect(lambda: fue_modal.show())
		tools_menu.addAction(fix_unlinked_entries_action)

		fix_dupe_files_action = QAction('Fix Duplicate &Files', menu_bar)
		fdf_modal = FixDupeFilesModal(self.lib, self)
		fix_dupe_files_action.triggered.connect(lambda: fdf_modal.show())
		tools_menu.addAction(fix_dupe_files_action)
	
		create_collage_action = QAction('Create Collage', menu_bar)
		create_collage_action.triggered.connect(lambda: self.create_collage())
		tools_menu.addAction(create_collage_action)

		# Macros Menu ==========================================================
		self.autofill_action = QAction('Autofill', menu_bar)
		self.autofill_action.triggered.connect(lambda: (self.run_macros('autofill', [x[1] for x in self.selected if x[0] == ItemType.ENTRY]), self.preview_panel.update_widgets()))
		macros_menu.addAction(self.autofill_action)

		self.sort_fields_action = QAction('Sort Fields', menu_bar)
		self.sort_fields_action.triggered.connect(lambda: (self.run_macros('sort-fields', [x[1] for x in self.selected if x[0] == ItemType.ENTRY]), self.preview_panel.update_widgets()))
		macros_menu.addAction(self.sort_fields_action)

		self.set_macro_menu_viability()

		menu_bar.addMenu(file_menu)
		menu_bar.addMenu(edit_menu)
		menu_bar.addMenu(tools_menu)
		menu_bar.addMenu(macros_menu)
		menu_bar.addMenu(help_menu)

		# self.main_window.setMenuBar(menu_bar)
		# self.main_window.centralWidget().layout().addWidget(menu_bar, 0,0,1,1)
		# self.main_window.tb_layout.addWidget(menu_bar)

		icon = QIcon()
		icon.addFile(icon_path)
		self.main_window.setWindowIcon(icon)

		self.preview_panel = PreviewPanel(self.lib, self)
		l: QHBoxLayout = self.main_window.splitter
		l.addWidget(self.preview_panel)
		# self.preview_panel.update_widgets()
		# l.setEnabled(False)
		# self.entry_panel.setWindowIcon(icon)

		if os.name == 'nt':
			appid = "cyanvoxel.tagstudio.9"
			ctypes.windll.shell32.SetCurrentProcessExplicitAppUserModelID(
				appid)
		app.setWindowIcon(icon)

		QFontDatabase.addApplicationFont(os.path.normpath(
			f'{Path(__file__).parent.parent.parent}/resources/qt/fonts/Oxanium-Bold.ttf'))
		
		self.thumb_size = 128
		self.max_results = 500
		self.item_thumbs: list[ItemThumb] = []
		self.thumb_renderers: list[ThumbRenderer] = []
		self.collation_thumb_size = math.ceil(self.thumb_size * 2)
		# self.filtered_items: list[tuple[SearchItemType, int]] = []

		self._init_thumb_grid()

		# TODO: Put this into its own method that copies the font file(s) into memory
		# so the resource isn't being used, then store the specific size variations
		# in a global dict for methods to access for different DPIs.
		# adj_font_size = math.floor(12 * self.main_window.devicePixelRatio())
		# self.ext_font = ImageFont.truetype(os.path.normpath(f'{Path(__file__).parent.parent.parent}/resources/qt/fonts/Oxanium-Bold.ttf'), adj_font_size)

		search_button: QPushButton = self.main_window.searchButton
		search_button.clicked.connect(
			lambda: self.filter_items(self.main_window.searchField.text()))
		search_field: QLineEdit = self.main_window.searchField
		search_field.returnPressed.connect(
			lambda: self.filter_items(self.main_window.searchField.text()))

		back_button: QPushButton = self.main_window.backButton
		back_button.clicked.connect(self.nav_back)
		forward_button: QPushButton = self.main_window.forwardButton
		forward_button.clicked.connect(self.nav_forward)

		self.frame_dict = {}
		self.main_window.pagination.index.connect(lambda i:(self.nav_forward(*self.get_frame_contents(i, self.nav_frames[self.cur_frame_idx].search_text)), logging.info(f'emitted {i}')))

		

		self.nav_frames: list[NavigationState] = []
		self.cur_frame_idx: int = -1
		self.cur_query: str = ''
		self.filter_items()
		# self.update_thumbs()

		# self.render_times: list = []
		# self.main_window.setWindowFlag(Qt.FramelessWindowHint)

		# NOTE: Putting this early will result in a white non-responsive
		# window until everything is loaded. Consider adding a splash screen
		# or implementing some clever loading tricks.
		self.main_window.show()
		self.main_window.activateWindow()
		# self.main_window.raise_()
		self.splash.finish(self.main_window)
		self.preview_panel.update_widgets()

		
		if self.args.open:
			self.splash.showMessage(f'Opening Library "{self.args.open}"...', int(Qt.AlignmentFlag.AlignBottom|Qt.AlignmentFlag.AlignHCenter), QColor('#9782ff'))
			self.open_library(self.args.open)

		app.exec_()

		self.shutdown()


	def callback_library_needed_check(self,func):
		#Check if loaded library has valid path before executing the button function
		if self.lib.library_dir:
			func()


	def handleSIGTERM(self):
		self.shutdown()
		
	def shutdown(self):
		# Save Library on Application Exit
		if self.lib.library_dir:
			self.save_library()
		QApplication.quit()
	
	
	def save_library(self):
		logging.info(f'Saving Library...')
		self.main_window.statusbar.showMessage(f'Saving Library...')
		start_time = time.time()
		self.lib.save_library_to_disk()
		end_time = time.time()
		self.main_window.statusbar.showMessage(f'Library Saved! ({format_timespan(end_time - start_time)})')

	def backup_library(self):
		logging.info(f'Backing Up Library...')
		self.main_window.statusbar.showMessage(f'Saving Library...')
		start_time = time.time()
		fn = self.lib.save_library_backup_to_disk()
		end_time = time.time()
		self.main_window.statusbar.showMessage(f'Library Backup Saved at: "{os.path.normpath(os.path.normpath(f"{self.lib.library_dir}/{TS_FOLDER_NAME}/{BACKUP_FOLDER_NAME}/{fn}"))}" ({format_timespan(end_time - start_time)})')
	
	def add_tag_action_callback(self):
		self.modal = PanelModal(BuildTagPanel(self.lib), 
								'New Tag', 
								'Add Tag',
								has_save=True)
		# self.edit_modal.widget.update_display_name.connect(lambda t: self.edit_modal.title_widget.setText(t))
		panel: BuildTagPanel = self.modal.widget
		self.modal.saved.connect(lambda: (self.lib.add_tag_to_library(panel.build_tag()), self.modal.hide()))
		# panel.tag_updated.connect(lambda tag: self.lib.update_tag(tag))
		self.modal.show()
	
	def add_new_files_callback(self):
		"""Runs when user initiates adding new files to the Library."""
		# # if self.lib.files_not_in_library:
		# # 	mb = QMessageBox()
		# # 	mb.setText(f'Would you like to refresh the directory before adding {len(self.lib.files_not_in_library)} new files to the library?\nThis will add any additional files that have been moved to the directory since the last refresh.')
		# # 	mb.setWindowTitle('Refresh Library')
		# # 	mb.setIcon(QMessageBox.Icon.Information)
		# # 	mb.setStandardButtons(QMessageBox.StandardButton.No)
		# # 	refresh_button = mb.addButton('Refresh', QMessageBox.ButtonRole.AcceptRole)
		# # 	mb.setDefaultButton(refresh_button)
		# # 	result = mb.exec_()
		# # 	# logging.info(result)
		# # 	if result == 0:
		# # 		self.main_window.statusbar.showMessage(f'Refreshing Library...', 3)
		# # 		self.lib.refresh_dir()
		# # else:
		# pb = QProgressDialog('Scanning Directories for New Files...\nPreparing...', None, 0,0)
		
		# pb.setFixedSize(432, 112)
		# pb.setWindowFlags(pb.windowFlags() & ~Qt.WindowType.WindowCloseButtonHint)
		# # pb.setLabelText('Scanning Directories...')
		# pb.setWindowTitle('Scanning Directories')
		# pb.setWindowModality(Qt.WindowModality.ApplicationModal)
		# # pb.setMinimum(0)
		# # pb.setMaximum(0)
		# # pb.setValue(0)
		# pb.show()
		# self.main_window.statusbar.showMessage(f'Refreshing Library...', 3)
		# # self.lib.refresh_dir()
		# r = CustomRunnable(lambda: self.runnable(pb))
		# logging.info(f'Main: {QThread.currentThread()}')
		# r.done.connect(lambda: (pb.hide(), pb.deleteLater(), self.add_new_files_runnable()))
		# QThreadPool.globalInstance().start(r)
		# # r.run()
			
		# # new_ids: list[int] = self.lib.add_new_files_as_entries()
		# # # logging.info(f'{INFO} Running configured Macros on {len(new_ids)} new Entries...')
		# # # self.main_window.statusbar.showMessage(f'Running configured Macros on {len(new_ids)} new Entries...', 3)
		# # # for id in new_ids:
		# # # 	self.run_macro('autofill', id)
		
		# # self.main_window.statusbar.showMessage('', 3)
		# # self.filter_entries('')


		iterator = FunctionIterator(self.lib.refresh_dir)
		pw = ProgressWidget(
			window_title='Refreshing Directories', 
			label_text='Scanning Directories for New Files...\nPreparing...', 
			cancel_button_text=None, 
			minimum=0,
			maximum=0
			)
		pw.show()
		iterator.value.connect(lambda x: pw.update_progress(x+1))
		iterator.value.connect(lambda x: pw.update_label(f'Scanning Directories for New Files...\n{x+1} File{"s" if x+1 != 1 else ""} Searched, {len(self.lib.files_not_in_library)} New Files Found'))
		r = CustomRunnable(lambda:iterator.run())
		r.done.connect(lambda: (pw.hide(), pw.deleteLater(), self.add_new_files_runnable()))
		QThreadPool.globalInstance().start(r)
		
	
	# def runnable(self, pb:QProgressDialog):
	# 	for i in self.lib.refresh_dir():
	# 		pb.setLabelText(f'Scanning Directories for New Files...\n{i} File{"s" if i != 1 else ""} Searched, {len(self.lib.files_not_in_library)} New Files Found')
			
	
	def add_new_files_runnable(self):
		"""
		Threaded method that adds any known new files to the library and
		initiates running default macros on them.
		"""
		# logging.info(f'Start ANF: {QThread.currentThread()}')
		new_ids: list[int] = self.lib.add_new_files_as_entries()
		# pb = QProgressDialog(f'Running Configured Macros on 1/{len(new_ids)} New Entries', None, 0,len(new_ids))
		# pb.setFixedSize(432, 112)
		# pb.setWindowFlags(pb.windowFlags() & ~Qt.WindowType.WindowCloseButtonHint)
		# pb.setWindowTitle('Running Macros')
		# pb.setWindowModality(Qt.WindowModality.ApplicationModal)
		# pb.show()
		
		# r = CustomRunnable(lambda: self.new_file_macros_runnable(pb, new_ids))
		# r.done.connect(lambda: (pb.hide(), pb.deleteLater(), self.filter_items('')))
		# r.run()
		# # QThreadPool.globalInstance().start(r)
		
		# # logging.info(f'{INFO} Running configured Macros on {len(new_ids)} new Entries...')
		# # self.main_window.statusbar.showMessage(f'Running configured Macros on {len(new_ids)} new Entries...', 3)
		
		# # pb.hide()



		iterator = FunctionIterator(lambda:self.new_file_macros_runnable(new_ids))
		pw = ProgressWidget(
			window_title='Running Macros on New Entries', 
			label_text=f'Running Configured Macros on 1/{len(new_ids)} New Entries', 
			cancel_button_text=None, 
			minimum=0,
			maximum=0
			)
		pw.show()
		iterator.value.connect(lambda x: pw.update_progress(x+1))
		iterator.value.connect(lambda x: pw.update_label(f'Running Configured Macros on {x+1}/{len(new_ids)} New Entries'))
		r = CustomRunnable(lambda:iterator.run())
		r.done.connect(lambda: (pw.hide(), pw.deleteLater(), self.filter_items('')))
		QThreadPool.globalInstance().start(r)

	def new_file_macros_runnable(self,  new_ids):
		"""Threaded method that runs macros on a set of Entry IDs."""
		# sleep(1)
		logging.info(f'ANFR: {QThread.currentThread()}')
		for i, id in enumerate(new_ids):
			# pb.setValue(i)
			# pb.setLabelText(f'Running Configured Macros on {i}/{len(new_ids)} New Entries')
			# self.run_macro('autofill', id)
			yield i
		
		# self.main_window.statusbar.showMessage('', 3)
		
		# sleep(5)
		# pb.deleteLater()
	
	def run_macros(self, name: str, entry_ids: int):
		"""Runs a specific Macro on a group of given entry_ids."""
		for id in entry_ids:
			self.run_macro(name, id)
	
	def run_macro(self, name: str, entry_id: int):
		"""Runs a specific Macro on an Entry given a Macro name."""
		entry = self.lib.get_entry(entry_id)
		path = os.path.normpath(
			f'{self.lib.library_dir}/{entry.path}/{entry.filename}')
		source = path.split(os.sep)[1].lower()
		if name == 'sidecar':
			self.lib.add_generic_data_to_entry(
				self.core.get_gdl_sidecar(path, source), entry_id)
		elif name == 'autofill':
			self.run_macro('sidecar', entry_id)
			self.run_macro('build-url', entry_id)
			self.run_macro('match', entry_id)
			self.run_macro('clean-url', entry_id)
			self.run_macro('sort-fields', entry_id)
		elif name == 'build-url':
			data = {'source': self.core.build_url(entry_id, source)}
			self.lib.add_generic_data_to_entry(data, entry_id)
		elif name == 'sort-fields':
			order: list[int] = (
				[0] + 
				[1, 2] + 
				[9, 17, 18, 19, 20] + 
				[8, 7, 6] + 
				[4] + 
				[3, 21] +
				[10, 14, 11, 12, 13, 22] +
				[5]
				)
			self.lib.sort_fields(entry_id, order)
		elif name == 'match':
			self.core.match_conditions(entry_id)
		# elif name == 'scrape':
		# 	self.core.scrape(entry_id)
		elif name == 'clean-url':
			# entry = self.lib.get_entry_from_index(entry_id)
			if entry.fields:
				for i, field in enumerate(entry.fields, start=0):
					if self.lib.get_field_attr(field, 'type') == 'text_line':
						self.lib.update_entry_field(
							entry_id=entry_id,
							field_index=i,
							content=strip_web_protocol(
								self.lib.get_field_attr(field, 'content')),
							mode='replace')

	def mouse_navigation(self, event: QMouseEvent):
		# print(event.button())
		if event.button() == Qt.MouseButton.ForwardButton:
			self.nav_forward()
		elif event.button() == Qt.MouseButton.BackButton:
			self.nav_back()

	def nav_forward(self, frame_content: Optional[list[tuple[ItemType, int]]] = None, page_index:int=0, page_count:int = 0):
		"""Navigates a step further into the navigation stack."""
		logging.info(f'Calling NavForward with Content:{False if not frame_content else frame_content[0]}, Index:{page_index}, PageCount:{page_count}')

		# Ex. User visits | A ->[B]     |
		#                 | A    B ->[C]|
		#                 | A   [B]<- C |
		#                 |[A]<- B    C |  Previous routes still exist
		#                 | A ->[D]     |  Stack is cut from [:A] on new route

		# Moving forward (w/ or wo/ new content) in the middle of the stack
		original_pos = self.cur_frame_idx
		sb: QScrollArea = self.main_window.scrollArea
		sb_pos = sb.verticalScrollBar().value()
		search_text = self.main_window.searchField.text()

		trimmed = False
		if len(self.nav_frames) > self.cur_frame_idx + 1:
			if (frame_content != None):
				# Trim the nav stack if user is taking a new route.
				self.nav_frames = self.nav_frames[:self.cur_frame_idx+1]
				if self.nav_frames and not self.nav_frames[self.cur_frame_idx].contents:
					self.nav_frames.pop()
					trimmed = True
				self.nav_frames.append(NavigationState(frame_content, 0, page_index, page_count, search_text))
				# logging.info(f'Saving Text: {search_text}')
			# Update the last frame's scroll_pos
			self.nav_frames[self.cur_frame_idx].scrollbar_pos = sb_pos
			self.cur_frame_idx += 1 if not trimmed else 0
		# Moving forward at the end of the stack with new content
		elif (frame_content != None):
			# If the current page is empty, don't include it in the new stack.
			if self.nav_frames and not self.nav_frames[self.cur_frame_idx].contents:
				self.nav_frames.pop()
				trimmed = True
			self.nav_frames.append(NavigationState(frame_content, 0, page_index, page_count, search_text))
			# logging.info(f'Saving Text: {search_text}')
			self.nav_frames[self.cur_frame_idx].scrollbar_pos = sb_pos
			self.cur_frame_idx += 1 if not trimmed else 0

		# if self.nav_stack[self.cur_page_idx].contents:
		if (self.cur_frame_idx != original_pos) or (frame_content != None):
			self.update_thumbs()
			sb.verticalScrollBar().setValue(
				self.nav_frames[self.cur_frame_idx].scrollbar_pos)
			self.main_window.searchField.setText(self.nav_frames[self.cur_frame_idx].search_text)
			self.main_window.pagination.update_buttons(self.nav_frames[self.cur_frame_idx].page_count, self.nav_frames[self.cur_frame_idx].page_index, emit=False)
			# logging.info(f'Setting Text: {self.nav_stack[self.cur_page_idx].search_text}')
		# else:
		# 	self.nav_stack.pop()
		# 	self.cur_page_idx -= 1
		# 	self.update_thumbs()
		# 	sb.verticalScrollBar().setValue(self.nav_stack[self.cur_page_idx].scrollbar_pos)

		# logging.info(f'Forward: {[len(x.contents) for x in self.nav_stack]}, Index {self.cur_page_idx}, SB {self.nav_stack[self.cur_page_idx].scrollbar_pos}')

	def nav_back(self):
		"""Navigates a step backwards in the navigation stack."""

		original_pos = self.cur_frame_idx
		sb: QScrollArea = self.main_window.scrollArea
		sb_pos = sb.verticalScrollBar().value()

		if self.cur_frame_idx > 0:
			self.nav_frames[self.cur_frame_idx].scrollbar_pos = sb_pos
			self.cur_frame_idx -= 1
			if self.cur_frame_idx != original_pos:
				self.update_thumbs()
				sb.verticalScrollBar().setValue(
					self.nav_frames[self.cur_frame_idx].scrollbar_pos)
				self.main_window.searchField.setText(self.nav_frames[self.cur_frame_idx].search_text)
				self.main_window.pagination.update_buttons(self.nav_frames[self.cur_frame_idx].page_count, self.nav_frames[self.cur_frame_idx].page_index, emit=False)
				# logging.info(f'Setting Text: {self.nav_stack[self.cur_page_idx].search_text}')
		# logging.info(f'Back: {[len(x.contents) for x in self.nav_stack]}, Index {self.cur_page_idx}, SB {self.nav_stack[self.cur_page_idx].scrollbar_pos}')

	def refresh_frame(self, frame_content: list[tuple[ItemType, int]], page_index:int=0, page_count:int = 0):
		"""
		Refreshes the current navigation contents without altering the 
		navigation stack order.
		"""
		if self.nav_frames:
			self.nav_frames[self.cur_frame_idx] = NavigationState(frame_content, 0, self.nav_frames[self.cur_frame_idx].page_index, self.nav_frames[self.cur_frame_idx].page_count, self.main_window.searchField.text())
		else:
			self.nav_forward(frame_content, page_index, page_count)
		self.update_thumbs()
		# logging.info(f'Refresh: {[len(x.contents) for x in self.nav_stack]}, Index {self.cur_page_idx}')
	
	def purge_item_from_navigation(self, type:ItemType, id:int):
		# logging.info(self.nav_frames)
		for i, frame in enumerate(self.nav_frames, start=0):
			while (type, id) in frame.contents:
				logging.info(f'Removing {id} from nav stack frame {i}')
				frame.contents.remove((type, id))
		
		for i, key in enumerate(self.frame_dict.keys(), start=0):
			for frame in self.frame_dict[key]:
				while (type, id) in frame:
					logging.info(f'Removing {id} from frame dict item {i}')
					frame.remove((type, id))
		
		while (type, id) in self.selected:
			logging.info(f'Removing {id} from frame selected')
			self.selected.remove((type, id))


	def _init_thumb_grid(self):
		# logging.info('Initializing Thumbnail Grid...')
		layout = FlowLayout()
		layout.setGridEfficiency(True)
		# layout.setContentsMargins(0,0,0,0)
		layout.setSpacing(min(self.thumb_size//10, 12))
		# layout = QHBoxLayout()
		# layout.setSizeConstraint(QLayout.SizeConstraint.SetMaximumSize)
		# layout = QListView()
		# layout.setViewMode(QListView.ViewMode.IconMode)

		col_size = 28
		for i in range(0, self.max_results):
			item_thumb = ItemThumb(None, self.lib, self.preview_panel,
							 (self.thumb_size, self.thumb_size))
			layout.addWidget(item_thumb)
			self.item_thumbs.append(item_thumb)

		self.flow_container: QWidget = QWidget()
		self.flow_container.setObjectName('flowContainer')
		self.flow_container.setLayout(layout)
		layout.setAlignment(Qt.AlignmentFlag.AlignCenter)
		sa: QScrollArea = self.main_window.scrollArea
		sa.setHorizontalScrollBarPolicy(Qt.ScrollBarPolicy.ScrollBarAlwaysOff)
		sa.setWidgetResizable(True)
		sa.setWidget(self.flow_container)

	def select_item(self, type:int, id:int, append:bool, bridge:bool):
		"""Selects one or more items in the Thumbnail Grid."""
		if append:
			# self.selected.append((thumb_index, page_index))
			if ((type, id)) not in self.selected:
				self.selected.append((type, id))
				for it in self.item_thumbs:
					if it.mode == type and it.item_id == id:
						it.thumb_button.set_selected(True)
			else:
				self.selected.remove((type, id))
				for it in self.item_thumbs:
					if it.mode == type and it.item_id == id:
						it.thumb_button.set_selected(False)
			# self.item_thumbs[thumb_index].thumb_button.set_selected(True)
			
		elif bridge and self.selected:
			logging.info(f'Last Selected: {self.selected[-1]}')
			contents = self.nav_frames[self.cur_frame_idx].contents
			last_index = self.nav_frames[self.cur_frame_idx].contents.index(self.selected[-1])
			current_index = self.nav_frames[self.cur_frame_idx].contents.index((type, id))
			index_range: list = contents[min(last_index, current_index):max(last_index, current_index)+1]
			# Preserve bridge direction for correct appending order.
			if last_index < current_index:
				index_range.reverse()
			
			# logging.info(f'Current Frame Contents: {len(self.nav_frames[self.cur_frame_idx].contents)}')
			# logging.info(f'Last Selected Index: {last_index}')
			# logging.info(f'Current Selected Index: {current_index}')
			# logging.info(f'Index Range: {index_range}')

			for c_type, c_id in index_range:
				for it in self.item_thumbs:
					if it.mode == c_type and it.item_id == c_id:
						it.thumb_button.set_selected(True)
						if ((c_type, c_id)) not in self.selected:
							self.selected.append((c_type, c_id))
		else:
			# for i in self.selected:
			# 	if i[1] == self.cur_frame_idx:
			# 		self.item_thumbs[i[0]].thumb_button.set_selected(False)
			self.selected.clear()
			# self.selected.append((thumb_index, page_index))
			self.selected.append((type, id))
			# self.item_thumbs[thumb_index].thumb_button.set_selected(True)
			for it in self.item_thumbs:
				if it.mode == type and it.item_id == id:
					it.thumb_button.set_selected(True)
				else:
					it.thumb_button.set_selected(False)
		
		# NOTE: By using the preview panel's "set_tags_updated_slot" method,
		# only the last of multiple identical item selections are connected.
		# If attaching the slot to multiple duplicate selections is needed,
		# just bypass the method and manually disconnect and connect the slots.
		if len(self.selected) == 1:
			for it in self.item_thumbs:
				if it.mode == type and it.item_id == id:
					self.preview_panel.set_tags_updated_slot(it.update_badges)
		
		self.set_macro_menu_viability()
		self.preview_panel.update_widgets()
		
	def set_macro_menu_viability(self):
		if len([x[1] for x in self.selected if x[0] == ItemType.ENTRY]) == 0:
			self.autofill_action.setDisabled(True)
			self.sort_fields_action.setDisabled(True)
		else:
			self.autofill_action.setDisabled(False)
			self.sort_fields_action.setDisabled(False)

	def update_thumbs(self):
		"""Updates search thumbnails."""
		# start_time = time.time()
		# logging.info(f'Current Page: {self.cur_page_idx}, Stack Length:{len(self.nav_stack)}')
		with self.thumb_job_queue.mutex:
			# Cancels all thumb jobs waiting to be started
			self.thumb_job_queue.queue.clear()
			self.thumb_job_queue.all_tasks_done.notify_all()
			self.thumb_job_queue.not_full.notify_all()
			# Stops in-progress jobs from finishing
			ItemThumb.update_cutoff = time.time()

		ratio: float = self.main_window.devicePixelRatio()
		base_size: tuple[int, int] = (self.thumb_size, self.thumb_size)

		for i, item_thumb in enumerate(self.item_thumbs, start=0):
			
			if i < len(self.nav_frames[self.cur_frame_idx].contents):
				# Set new item type modes
				# logging.info(f'[UPDATE] Setting Mode To: {self.nav_stack[self.cur_page_idx].contents[i][0]}')
				item_thumb.set_mode(self.nav_frames[self.cur_frame_idx].contents[i][0])
				item_thumb.ignore_size = False
				# logging.info(f'[UPDATE] Set Mode To: {item.mode}')
				# Set thumbnails to loading (will always finish if rendering)
				self.thumb_job_queue.put(
					(item_thumb.renderer.render, (sys.float_info.max, '',
											base_size, ratio, True)))
				# # Restore Selected Borders
				# if (item_thumb.mode, item_thumb.item_id) in self.selected:
				# 	item_thumb.thumb_button.set_selected(True)
				# else:
				# 	item_thumb.thumb_button.set_selected(False)
			else:
				item_thumb.ignore_size = True
				item_thumb.set_mode(None)
				item_thumb.set_item_id(-1)
				item_thumb.thumb_button.set_selected(False)

		# scrollbar: QScrollArea = self.main_window.scrollArea
		# scrollbar.verticalScrollBar().setValue(scrollbar_pos)
		self.flow_container.layout().update()
		self.main_window.update()

		for i, item_thumb in enumerate(self.item_thumbs, start=0):
			if i < len(self.nav_frames[self.cur_frame_idx].contents):
				filepath = ''
				if self.nav_frames[self.cur_frame_idx].contents[i][0] == ItemType.ENTRY:
					entry = self.lib.get_entry(
						self.nav_frames[self.cur_frame_idx].contents[i][1])
					filepath = os.path.normpath(
						f'{self.lib.library_dir}/{entry.path}/{entry.filename}')
					
					item_thumb.set_item_id(entry.id)
					item_thumb.assign_archived(entry.has_tag(self.lib, 0))
					item_thumb.assign_favorite(entry.has_tag(self.lib, 1))
					# ctrl_down = True if QGuiApplication.keyboardModifiers() else False
					# TODO: Change how this works. The click function
					# for collations a few lines down should NOT be allowed during modifier keys.
					item_thumb.update_clickable(clickable=(
						lambda checked=False, entry=entry: 
							self.select_item(ItemType.ENTRY, entry.id, 
						append=True if QGuiApplication.keyboardModifiers() == Qt.KeyboardModifier.ControlModifier else False,
						bridge=True if QGuiApplication.keyboardModifiers() == Qt.KeyboardModifier.ShiftModifier else False)))
					# item_thumb.update_clickable(clickable=(
					# 	lambda checked=False, filepath=filepath, entry=entry, 
					# 		   item_t=item_thumb, i=i, page=self.cur_frame_idx: (
					# 		self.preview_panel.update_widgets(entry), 
					# 		self.select_item(ItemType.ENTRY, entry.id, 
					# 	append=True if QGuiApplication.keyboardModifiers() == Qt.KeyboardModifier.ControlModifier else False,
					# 	bridge=True if QGuiApplication.keyboardModifiers() == Qt.KeyboardModifier.ShiftModifier else False))))
					# item.dumpObjectTree()
				elif self.nav_frames[self.cur_frame_idx].contents[i][0] == ItemType.COLLATION:
					collation = self.lib.get_collation(
						self.nav_frames[self.cur_frame_idx].contents[i][1])
					cover_id = collation.cover_id if collation.cover_id >= 0 else collation.e_ids_and_pages[
						0][0]
					cover_e = self.lib.get_entry(cover_id)
					filepath = os.path.normpath(
						f'{self.lib.library_dir}/{cover_e.path}/{cover_e.filename}')
					item_thumb.set_count(str(len(collation.e_ids_and_pages)))
					item_thumb.update_clickable(clickable=(lambda checked=False, filepath=filepath, entry=cover_e, collation=collation: (
						self.expand_collation(collation.e_ids_and_pages))))
				# item.setHidden(False)

				# Restore Selected Borders
				if (item_thumb.mode, item_thumb.item_id) in self.selected:
					item_thumb.thumb_button.set_selected(True)
				else:
					item_thumb.thumb_button.set_selected(False)

				self.thumb_job_queue.put(
					(item_thumb.renderer.render, (time.time(), filepath, base_size, ratio, False)))
			else:
				# item.setHidden(True)
				pass
				# update_widget_clickable(widget=item.bg_button, clickable=())
				# self.thumb_job_queue.put(
				# 	(item.renderer.render, ('', base_size, ratio, False)))

		# end_time = time.time()
		# logging.info(
		# 	f'[MAIN] Elements thumbs updated in {(end_time - start_time):.3f} seconds')

	def expand_collation(self, collation_entries: list[tuple[int, int]]):
		self.nav_forward([(ItemType.ENTRY, x[0])
						 for x in collation_entries])
		# self.update_thumbs()

	def get_frame_contents(self, index=0, query=str):
		return ([] if not self.frame_dict[query] else self.frame_dict[query][index], index, len(self.frame_dict[query]))

	def filter_items(self, query=''):
		if self.lib:

			# logging.info('Filtering...')
			self.main_window.statusbar.showMessage(
				f'Searching Library for \"{query}\"...')
			self.main_window.statusbar.repaint()
			start_time = time.time()

			# self.filtered_items = self.lib.search_library(query)
			# 73601 Entries at 500 size should be 246
			all_items = self.lib.search_library(query)
			frames = []
			frame_count = math.ceil(len(all_items)/self.max_results)
			for i in range(0, frame_count):
				frames.append(all_items[min(len(all_items)-1, (i)*self.max_results):min(len(all_items), (i+1)*self.max_results)])
			for i, f in enumerate(frames):
				logging.info(f'Query:{query}, Frame: {i},  Length: {len(f)}')
			self.frame_dict[query] = frames
			# self.frame_dict[query] = [all_items]

			if self.cur_query == query:
				# self.refresh_frame(self.lib.search_library(query))
				# NOTE: Trying to refresh instead of navigating forward here
				# now creates a bug when the page counts differ on refresh.
				# If refreshing is absolutely desired, see how to update
				# page counts where they need to be updated.
				self.nav_forward(*self.get_frame_contents(0, query))
			else:
				# self.nav_forward(self.lib.search_library(query))
				self.nav_forward(*self.get_frame_contents(0, query))
			self.cur_query = query

			end_time = time.time()
			if query:
				self.main_window.statusbar.showMessage(
					f'{len(all_items)} Results Found for \"{query}\" ({format_timespan(end_time - start_time)})')
			else:
				self.main_window.statusbar.showMessage(
					f'{len(all_items)} Results ({format_timespan(end_time - start_time)})')
			# logging.info(f'Done Filtering! ({(end_time - start_time):.3f}) seconds')

			# self.update_thumbs()

	def open_library(self, path):
		"""Opens a TagStudio library."""
		if self.lib.library_dir:
			self.save_library()
			self.lib.clear_internal_vars()

		self.main_window.statusbar.showMessage(f'Opening Library {path}', 3)
		return_code = self.lib.open_library(path)
		if return_code == 1:
			# if self.args.external_preview:
			# 	self.init_external_preview()

			# if len(self.lib.entries) <= 1000:
			# 	print(f'{INFO} Checking for missing files in Library \'{self.lib.library_dir}\'...')
			# 	self.lib.refresh_missing_files()
			# title_text = f'{self.base_title} - Library \'{self.lib.library_dir}\''
			# self.main_window.setWindowTitle(title_text)
			pass

		else:
			logging.info(f'{ERROR} No existing TagStudio library found at \'{path}\'. Creating one.')
			print(f'Library Creation Return Code: {self.lib.create_library(path)}')
			self.add_new_files_callback()
		
		title_text = f'{self.base_title} - Library \'{self.lib.library_dir}\''
		self.main_window.setWindowTitle(title_text)

		self.nav_frames: list[NavigationState] = []
		self.cur_frame_idx: int = -1
		self.cur_query: str = ''
		self.selected.clear()
		self.preview_panel.update_widgets()
		self.filter_items()

	def create_collage(self) -> None:
		"""Generates and saves an image collage based on Library Entries."""

		run: bool = True
		keep_aspect: bool = False
		data_only_mode: bool = False
		data_tint_mode: bool = False

		self.main_window.statusbar.showMessage(f'Creating Library Collage...')
		self.collage_start_time = time.time()

		# mode:int = self.scr_choose_option(subtitle='Choose Collage Mode(s)',
		# 	choices=[
		# 	('Normal','Creates a standard square image collage made up of Library media files.'),
		# 	('Data Tint','Tints the collage with a color representing data about the Library Entries/files.'),
		# 	('Data Only','Ignores media files entirely and only outputs a collage of Library Entry/file data.'),
		# 	('Normal & Data Only','Creates both Normal and Data Only collages.'),
		# 	], prompt='', required=True)
		mode = 0
	
		if mode == 1:
			data_tint_mode = True
		
		if mode == 2:
			data_only_mode = True
		
		if mode in [0, 1, 3]:
			# keep_aspect = self.scr_choose_option(
			# 	subtitle='Choose Aspect Ratio Option',
			# 	choices=[
			# 	('Stretch to Fill','Stretches the media file to fill the entire collage square.'),
			# 	('Keep Aspect Ratio','Keeps the original media file\'s aspect ratio, filling the rest of the square with black bars.')
			# 	], prompt='', required=True)
			keep_aspect = 0
		
		if mode in [1, 2, 3]:
			# TODO: Choose data visualization options here.
			pass
		
		full_thumb_size: int = 1

		if mode in [0, 1, 3]:
			# full_thumb_size = self.scr_choose_option(
			# 	subtitle='Choose Thumbnail Size',
			# 	choices=[
			# 	('Tiny (32px)',''),
			# 	('Small (64px)',''),
			# 	('Medium (128px)',''),
			# 	('Large (256px)',''),
			# 	('Extra Large (512px)','')
			# 	], prompt='', required=True)
			full_thumb_size = 0
		
		thumb_size: int = (32 if (full_thumb_size == 0) 
						else 64 if (full_thumb_size == 1) 
						else 128 if (full_thumb_size == 2) 
						else 256 if (full_thumb_size == 3) 
						else 512 if (full_thumb_size == 4) 
						else 32)
		thumb_size = 16

		# if len(com) > 1 and com[1] == 'keep-aspect':
		# 	keep_aspect = True
		# elif len(com) > 1 and com[1] == 'data-only':
		# 	data_only_mode = True
		# elif len(com) > 1 and com[1] == 'data-tint':
		# 	data_tint_mode = True
		grid_size = math.ceil(math.sqrt(len(self.lib.entries)))**2
		grid_len = math.floor(math.sqrt(grid_size))
		thumb_size = thumb_size if not data_only_mode else 1
		img_size = thumb_size * grid_len
		
		logging.info(f'Creating collage for {len(self.lib.entries)} Entries.\nGrid Size: {grid_size} ({grid_len}x{grid_len})\nIndividual Picture Size: ({thumb_size}x{thumb_size})')
		if keep_aspect:
			logging.info('Keeping original aspect ratios.')
		if data_only_mode:
			logging.info('Visualizing Entry Data')
		
		if not data_only_mode:
			time.sleep(5)

		self.collage = Image.new('RGB', (img_size,img_size))
		i = 0
		self.completed = 0
		for x in range(0, grid_len):
			for y in range(0, grid_len):
				if i < len(self.lib.entries) and run:
				# if i < 5 and run:

					entry_id = self.lib.entries[i].id
					renderer = CollageIconRenderer(self.lib)
					renderer.rendered.connect(lambda image, x=x, y=y: self.collage.paste(image, (y*thumb_size, x*thumb_size)))
					renderer.done.connect(lambda: self.try_save_collage(True))
					self.thumb_job_queue.put((renderer.render, 
						(
						entry_id, 
						(thumb_size, thumb_size), 
						data_tint_mode, 
						data_only_mode, 
						keep_aspect
						)))
				i = i+1

	def try_save_collage(self, increment_progress:bool):
		if increment_progress:
			self.completed += 1
		# logging.info(f'threshold:{len(self.lib.entries}, completed:{self.completed}')
		if self.completed == len(self.lib.entries):
			filename = os.path.normpath(f'{self.lib.library_dir}/{TS_FOLDER_NAME}/{COLLAGE_FOLDER_NAME}/collage_{dt.utcnow().strftime("%F_%T").replace(":", "")}.png')
			self.collage.save(filename)
			self.collage = None

			end_time = time.time()
			self.main_window.statusbar.showMessage(f'Collage Saved at "{filename}" ({format_timespan(end_time - self.collage_start_time)})')
			logging.info(f'Collage Saved at "{filename}" ({format_timespan(end_time - self.collage_start_time)})')<|MERGE_RESOLUTION|>--- conflicted
+++ resolved
@@ -14,6 +14,8 @@
 import sys
 import time
 import traceback
+import shutil
+import subprocess
 from types import FunctionType
 from datetime import datetime as dt
 from pathlib import Path
@@ -45,14 +47,6 @@
 from src.qt.flowlayout import FlowLayout, FlowWidget
 from src.qt.main_window import Ui_MainWindow
 import src.qt.resources_rc
-<<<<<<< HEAD
-=======
-# from typing_extensions import deprecated
-from humanfriendly import format_timespan
-# from src.qt.qtacrylic.qtacrylic import WindowEffect
-import shutil
-import subprocess
->>>>>>> b9b23611
 
 # SIGQUIT is not defined on Windows
 if sys.platform == "win32":
